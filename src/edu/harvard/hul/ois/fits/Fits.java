/* 
 * Copyright 2009 Harvard University Library
 * 
 * This file is part of FITS (File Information Tool Set).
 * 
 * FITS is free software: you can redistribute it and/or modify
 * it under the terms of the GNU Lesser General Public License as published by
 * the Free Software Foundation, either version 3 of the License, or
 * (at your option) any later version.
 * 
 * FITS is distributed in the hope that it will be useful,
 * but WITHOUT ANY WARRANTY; without even the implied warranty of
 * MERCHANTABILITY or FITNESS FOR A PARTICULAR PURPOSE.  See the
 * GNU Lesser General Public License for more details.
 * 
 * You should have received a copy of the GNU Lesser General Public License
 * along with FITS.  If not, see <http://www.gnu.org/licenses/>.
 */
package edu.harvard.hul.ois.fits;

import java.io.ByteArrayInputStream;
import java.io.ByteArrayOutputStream;
import java.io.File;
import java.io.FileOutputStream;
import java.io.IOException;
import java.io.OutputStream;
import java.util.ArrayList;
import java.util.List;
import java.util.NoSuchElementException;

import javax.xml.stream.XMLOutputFactory;
import javax.xml.stream.XMLStreamException;
import javax.xml.stream.XMLStreamWriter;
import javax.xml.transform.Result;
import javax.xml.transform.Source;
import javax.xml.transform.Templates;
import javax.xml.transform.Transformer;
import javax.xml.transform.TransformerFactory;
import javax.xml.transform.stream.StreamResult;
import javax.xml.transform.stream.StreamSource;

import org.apache.commons.cli.CommandLine;
import org.apache.commons.cli.CommandLineParser;
import org.apache.commons.cli.GnuParser;
import org.apache.commons.cli.HelpFormatter;
import org.apache.commons.cli.Option;
import org.apache.commons.cli.OptionGroup;
import org.apache.commons.cli.Options;
import org.apache.commons.cli.ParseException;
import org.apache.commons.configuration.ConfigurationException;
import org.apache.commons.configuration.XMLConfiguration;
import org.apache.log4j.Logger;
import org.jdom.Document;
import org.jdom.output.Format;
import org.jdom.output.XMLOutputter;

import edu.harvard.hul.ois.fits.consolidation.ToolOutputConsolidator;
import edu.harvard.hul.ois.fits.exceptions.FitsConfigurationException;
import edu.harvard.hul.ois.fits.exceptions.FitsException;
import edu.harvard.hul.ois.fits.mapping.FitsXmlMapper;
import edu.harvard.hul.ois.fits.tools.Tool;
import edu.harvard.hul.ois.fits.tools.Tool.RunStatus;
import edu.harvard.hul.ois.fits.tools.ToolBelt;
import edu.harvard.hul.ois.fits.tools.ToolOutput;
import edu.harvard.hul.ois.ots.schemas.XmlContent.XmlContent;

/**
 * The main class for FITS.
 */
public class Fits {

  private static Logger logger;

  public static volatile String FITS_HOME;
  public static String FITS_XML;
  public static String FITS_TOOLS;
  public static XMLConfiguration config;
  public static FitsXmlMapper mapper;
  public static boolean validateToolOutput;
  public static boolean enableStatistics;
  public static String externalOutputSchema;
  public static String internalOutputSchema;
  public static int maxThreads = 20; // GDM 16-Nov-2012
  public static final String XML_NAMESPACE = "http://hul.harvard.edu/ois/xml/ns/fits/fits_output";

  public static String VERSION = "0.8.4";

  private ToolOutputConsolidator consolidator;
  private static XMLOutputFactory xmlOutputFactory = XMLOutputFactory.newInstance();
  private ToolBelt toolbelt;

  private static boolean traverseDirs;

  public Fits() throws FitsException {
    this( null );
  }

  public Fits( String fits_home ) throws FitsConfigurationException {

    // Set BB_HOME dir with environment variable
    FITS_HOME = System.getenv( "FITS_HOME" );
    if (FITS_HOME == null) {
      // if env variable not set check for fits_home passed into constructor
      if (fits_home != null) {
        FITS_HOME = fits_home;
      } else {
        // if fits_home is still not set use the current directory
        FITS_HOME = "";
      }
    }

    // If fits home is not an empty string and doesn't send with a file
    // separator character, add one
    if (FITS_HOME.length() > 0 && !FITS_HOME.endsWith( File.separator )) {
      FITS_HOME = FITS_HOME + File.separator;
    }

    FITS_XML = FITS_HOME + "xml" + File.separator;
    FITS_TOOLS = FITS_HOME + "tools" + File.separator;

    // Set up logging.
    // Now using an explicit properties file, because otherwoise DROID will
    // hijack it, and it's cleaner this way anyway.
    
<<<<<<< HEAD
    //(SM 1/2/14 -- Note that this statement probably isn't doing what the author intended.
    //  If log4j.debug=true is set then it shows that this doesn't actually find the specified
    //  log4j.properties file.  Leaving as is for now since overall logging works as intended.
    //  also note that any logging statements in this class probably do not work.
    System.setProperty( "log4j.configuration", FITS_TOOLS + "log4j.properties" );
    
    // Logging fix from "paulmer"
    File log4jProperties = new File(FITS_TOOLS + "log4j.properties");
    System.setProperty( "log4j.configuration", log4jProperties.toURI().toString());
    
=======
    // Construct a URI to the log4j.properties file.
    File	log4jProperties = new File(FITS_TOOLS + "log4j.properties");
    System.setProperty( "log4j.configuration", log4jProperties.toURI().toString());

>>>>>>> b3c0e18d
    logger = Logger.getLogger( this.getClass() );
    try {
      config = new XMLConfiguration( FITS_XML + "fits.xml" );
    } catch (ConfigurationException e) {
      logger.fatal( "Error reading " + FITS_XML + "fits.xml: " + e.getClass().getName() );
      throw new FitsConfigurationException( "Error reading " + FITS_XML + "fits.xml", e );
    }
    try {
      mapper = new FitsXmlMapper();
    } catch (Exception e) {
      logger.fatal( "Error creating FITS XML Mapper: " + e.getClass().getName() );
      throw new FitsConfigurationException( "Error creating FITS XML Mapper", e );
    }
    // required config values
    try {
      validateToolOutput = config.getBoolean( "output.validate-tool-output" );
      externalOutputSchema = config.getString( "output.external-output-schema" );
      internalOutputSchema = config.getString( "output.internal-output-schema" );
      enableStatistics = config.getBoolean( "output.enable-statistics" );
    } catch (NoSuchElementException e) {
      logger.fatal( "Error in configuration file: " + e.getClass().getName() );
      System.out.println( "Error inconfiguration file: " + e.getMessage() );
      return;
    }

    // optional config values GDM 16-Nov-2012
    try {
      maxThreads = config.getShort( "process.max-threads" );
    } catch (NoSuchElementException e) {
    }
    if (maxThreads < 1) {
      // If invalid number specified, use a default.
      maxThreads = 20;
    }
    logger.debug( "Maximum threads = " + maxThreads );

    String consolidatorClass = config.getString( "output.dataConsolidator[@class]" );
    try {
      Class<?> c = Class.forName( consolidatorClass );
      consolidator = (ToolOutputConsolidator) c.newInstance();
    } catch (Exception e) {
      throw new FitsConfigurationException( "Error initializing " + consolidatorClass, e );
    }

    toolbelt = new ToolBelt( FITS_XML + "fits.xml" );

  }

  public static void main( String[] args ) throws FitsException, IOException, ParseException, XMLStreamException {    

    Options options = new Options();
    options.addOption( "i", true, "input file or directory" );
    options.addOption( "r", false, "process directories recursively when -i is a directory " );
    options.addOption( "o", true, "output file or directory if -i is a directory" );
    options.addOption( "h", false, "print this message" );
    options.addOption( "v", false, "print version information" );
    OptionGroup outputOptions = new OptionGroup();
    Option stdxml = new Option( "x", false, "convert FITS output to a standard metadata schema" );
    Option combinedStd = new Option( "xc", false, "output using a standard metadata schema and include FITS xml" );
    outputOptions.addOption( stdxml );
    outputOptions.addOption( combinedStd );
    options.addOptionGroup( outputOptions );

    CommandLineParser parser = new GnuParser();
    CommandLine cmd = parser.parse( options, args );

    if (cmd.hasOption( "h" )) {
      printHelp( options );
      System.exit( 0 );
    }
    if (cmd.hasOption( "v" )) {
      System.out.println( Fits.VERSION );
      System.exit( 0 );
    }
    if (cmd.hasOption( "r" )) {
      traverseDirs = true;
    } else {
      traverseDirs = false;
    }

    if (cmd.hasOption( "i" )) {
      String input = cmd.getOptionValue( "i" );
      File inputFile = new File( input );

      if (inputFile.isDirectory()) {
        String outputDir = cmd.getOptionValue( "o" );
        if (outputDir == null || !(new File( outputDir ).isDirectory())) {
          throw new FitsException(
              "When FITS is run in directory processing mode the output location must be a directory" );
        }
        Fits fits = new Fits();
        fits.doDirectory( inputFile, new File( outputDir ), cmd.hasOption( "x" ), cmd.hasOption( "xc" ) );
      } else {
        Fits fits = new Fits();
        FitsOutput result = fits.doSingleFile( inputFile );
        fits.outputResults( result, cmd.getOptionValue( "o" ), cmd.hasOption( "x" ), cmd.hasOption( "xc" ), false );
      }
    } else {
      System.err.println( "Invalid CLI options" );
      printHelp( options );
      System.exit( -1 );
    }

    System.exit( 0 );
  }

  /**
   * Recursively processes all files in the directory.
   * 
   * @param intputFile
   * @param useStandardSchemas
   * @throws IOException
   * @throws XMLStreamException
   * @throws FitsException
   */
	private void doDirectory(File inputDir, File outputDir,boolean useStandardSchemas, boolean standardCombinedFormat) throws FitsException, XMLStreamException, IOException {
		if(inputDir.listFiles() == null) {
			return;
		}
		
		logger.info("Processing directory " + inputDir.getAbsolutePath());
		
		for (File f : inputDir.listFiles()) {

			if(f == null || !f.exists() || !f.canRead()) {
				continue;
			}
			
			logger.info("processing " + f.getPath());
			
			if (f.isDirectory() && traverseDirs) {
				doDirectory(f, outputDir, useStandardSchemas, standardCombinedFormat);
			} else if (f.isFile()) {
				if (".DS_Store".equals(f.getName())) {
					// Mac hidden directory services file, ignore
					logger.debug("Skipping .DS_Store");
					continue;
				}
				FitsOutput result = doSingleFile(f);
				String outputFile = outputDir.getPath() + File.separator + f.getName() + ".fits.xml";
				File output = new File(outputFile);
				if (output.exists()) {
					int cnt = 1;
					while (true) {
						outputFile = outputDir.getPath() + File.separator + f.getName() + "-" + cnt + ".fits.xml";
						output = new File(outputFile);
						if (!output.exists()) {
							break;
						}
						cnt++;
					}
				}
				outputResults(result, outputFile, useStandardSchemas,
						standardCombinedFormat, true);
			}
		}
	}

  /**
   * processes a single file and outputs to the provided output location.
   * Outputs to standard out if outputLocation is null
   * 
   * @param inputFile
   * @param outputLocation
   * @param useStandardSchemas
   *          - use standard schemas if available for output type
   * @throws FitsException
   * @throws XMLStreamException
   * @throws IOException
   */
  private FitsOutput doSingleFile( File inputFile ) throws FitsException, XMLStreamException, IOException {

    logger.debug( "Processing file " + inputFile.getAbsolutePath() );
    FitsOutput result = this.examine( inputFile );
    if (result.getCaughtExceptions().size() > 0) {
      for (Exception e : result.getCaughtExceptions()) {
        System.err.println( "Warning: " + e.getMessage() );
      }
    }
    return result;
  }

  private void outputResults( FitsOutput result, String outputLocation, boolean standardSchema,
      boolean standardCombinedFormat, boolean dirMode ) throws XMLStreamException, IOException, FitsException {
    OutputStream out = null;
    logger.debug( "Outputting results" );
    try {
      // figure out the output location
      if (outputLocation != null) {
        out = new FileOutputStream( outputLocation );
      } else if (!dirMode) {
        out = System.out;
      } else {
        throw new FitsException( "The output location must be provided when running FITS in directory mode" );
      }

      // if -x is set, then convert to standard metadata schema and output to -o
      if (standardSchema) {
        outputStandardSchemaXml( result, out );
      }
      // if we are using -xc output FITS xml and standard format
      else if (standardCombinedFormat) {
        outputStandardCombinedFormat( result, out );
      }
      // else output FITS XML to -o
      else {
        Document doc = result.getFitsXml();
        XMLOutputter serializer = new XMLOutputter( Format.getPrettyFormat() );
        serializer.output( doc, out );
      }

    } finally {
      if (out != null) {
        out.close();
      }
    }
  }

  public static void outputStandardCombinedFormat( FitsOutput result, OutputStream out ) throws XMLStreamException,
      IOException, FitsException {
    // add the normal fits xml output
    result.addStandardCombinedFormat();

    // output the merged JDOM Document
    XMLOutputter serializer = new XMLOutputter( Format.getPrettyFormat() );
    serializer.output( result.getFitsXml(), out );

  }

  public static void outputStandardSchemaXml( FitsOutput fitsOutput, OutputStream out ) throws XMLStreamException,
      IOException {
    XmlContent xml = fitsOutput.getStandardXmlContent();

    // create an xml output factory
    Transformer transformer = null;

    // initialize transformer for pretty print xslt
    TransformerFactory tFactory = TransformerFactory.newInstance();
    String prettyPrintXslt = FITS_XML + "prettyprint.xslt";
    try {
      Templates template = tFactory.newTemplates( new StreamSource( prettyPrintXslt ) );
      transformer = template.newTransformer();
    } catch (Exception e) {
      transformer = null;
    }

    if (xml != null && transformer != null) {

      xml.setRoot( true );
      ByteArrayOutputStream xmlOutStream = new ByteArrayOutputStream();
      OutputStream xsltOutStream = new ByteArrayOutputStream();

      try {
        // send standard xml to the output stream
        XMLStreamWriter sw = xmlOutputFactory.createXMLStreamWriter( xmlOutStream );
        xml.output( sw );

        // convert output stream to byte array and read back in as inputstream
        Source source = new StreamSource( new ByteArrayInputStream( xmlOutStream.toByteArray() ) );
        Result rstream = new StreamResult( xsltOutStream );

        // apply the xslt
        transformer.transform( source, rstream );

        // send to the providedOutpuStream
        out.write( xsltOutStream.toString().getBytes( "UTF-8" ) );
        out.flush();

      } catch (Exception e) {
        System.err.println( "error converting output to a standard schema format" );
      } finally {
        xmlOutStream.close();
        xsltOutStream.close();
      }

    } else {
      System.err.println( "Error: output cannot be converted to a standard schema format for this file" );
    }
  }

  private static void printHelp( Options opts ) {
    HelpFormatter formatter = new HelpFormatter();
    formatter.printHelp( "fits", opts );
  }

  /*
   * ORIGINAL EXAMINE METHOD WITHOUT THREADS
   * 
   * public FitsOutput examineOriginal(File input) throws FitsException {
   * if(!input.exists()) { throw new
   * FitsConfigurationException(input+" does not exist or is not readable"); }
   * 
   * List<ToolOutput> toolResults = new ArrayList<ToolOutput>();
   * 
   * //run file through each tool, catching exceptions thrown by tools
   * List<Exception> caughtExceptions = new ArrayList<Exception>(); String path
   * = input.getPath().toLowerCase(); String ext =
   * path.substring(path.lastIndexOf(".")+1); for(Tool t : toolbelt.getTools())
   * { if(t.isEnabled()) { if(!t.hasExcludedExtension(ext)) { try { ToolOutput
   * tOutput = t.extractInfo(input); toolResults.add(tOutput); } catch(Exception
   * e) { caughtExceptions.add(e); } } } }
   * 
   * 
   * // consolidate the results into a single DOM FitsOutput result =
   * consolidator.processResults(toolResults);
   * result.setCaughtExceptions(caughtExceptions);
   * 
   * for(Tool t: toolbelt.getTools()) { t.resetOutput(); }
   * 
   * return result; }
   */

  public FitsOutput examine( File input ) throws FitsException {
    long t1 = System.currentTimeMillis();
    if (!input.exists()) {
      throw new FitsConfigurationException( input + " does not exist or is not readable" );
    }

    List<ToolOutput> toolResults = new ArrayList<ToolOutput>();

    // run file through each tool, catching exceptions thrown by tools
    List<Exception> caughtExceptions = new ArrayList<Exception>();
    String path = input.getPath().toLowerCase();
    String ext = path.substring( path.lastIndexOf( "." ) + 1 );

    ArrayList<Thread> threads = new ArrayList<Thread>();
    // GDM 16-Nov-12: Implement limit on maximum threads
    for (Tool t : toolbelt.getTools()) {
      if (t.isEnabled()) {

        // figure out of the tool should be run against the file depending on
        // the include and exclude extension lists
        RunStatus runStatus = RunStatus.SHOULDNOTRUN;
        // if the tool has an include-exts list and it has the extension in it,
        // then run
        if (t.hasIncludedExtensions()) {
          if (t.hasIncludedExtension( ext )) {
            runStatus = RunStatus.SHOULDRUN;
          }
        }
        // if the tool has an exclude-exts list and it does NOT have the
        // extension in it, then run
        else if (t.hasExcludedExtensions()) {
          if (!t.hasExcludedExtension( ext )) {
            runStatus = RunStatus.SHOULDRUN;
          }
        }
        // if the tool does not have an include-exts or exclude-exts list then
        // run
        else if (!t.hasIncludedExtensions() && !t.hasExcludedExtensions()) {
          runStatus = RunStatus.SHOULDRUN;
        }

        t.setRunStatus( runStatus );

        if (runStatus == RunStatus.SHOULDRUN) {
          // Don't exceed the maximum thread count
          while (countActiveTools( threads ) >= maxThreads) {
            try {
              Thread.sleep( 200 );
            } catch (InterruptedException e) {
            }
          }
          // spin up new threads
          t.setInputFile( input );
          // GDM 16-Nov-12: Name the threads as a debugging aid
          Thread thread = new Thread( t, t.getToolInfo().getName() );
          threads.add( thread );
          logger.debug( "Starting thread " + thread.getName() );
          thread.start();
        }
      }
    }

    // wait for them all to finish
    for (Thread thread : threads) {
      try {
        thread.join();
      } catch (InterruptedException e) {
        e.printStackTrace();
      }
    }

    // get all output from the tools
    for (Tool t : toolbelt.getTools()) {
      toolResults.add( t.getOutput() );
    }

    // consolidate the results into a single DOM
    FitsOutput result = consolidator.processResults( toolResults );
    result.setCaughtExceptions( caughtExceptions );

    long t2 = System.currentTimeMillis();
    if (enableStatistics) {
      result.createStatistics( toolbelt, ext, t2 - t1 );
    }

    for (Tool t : toolbelt.getTools()) {
      t.resetOutput();
    }

    return result;
  }

  public ToolBelt getToolbelt() {
    return toolbelt;
  }

  /* Count up all the threads that are still running */
  private int countActiveTools( List<Thread> threads ) {
    int count = 0;
    for (Thread t : threads) {
      if (t.isAlive()) {
        ++count;
      }
    }
    return count;
  }
}<|MERGE_RESOLUTION|>--- conflicted
+++ resolved
@@ -122,23 +122,12 @@
     // Now using an explicit properties file, because otherwoise DROID will
     // hijack it, and it's cleaner this way anyway.
     
-<<<<<<< HEAD
     //(SM 1/2/14 -- Note that this statement probably isn't doing what the author intended.
     //  If log4j.debug=true is set then it shows that this doesn't actually find the specified
     //  log4j.properties file.  Leaving as is for now since overall logging works as intended.
     //  also note that any logging statements in this class probably do not work.
     System.setProperty( "log4j.configuration", FITS_TOOLS + "log4j.properties" );
-    
-    // Logging fix from "paulmer"
-    File log4jProperties = new File(FITS_TOOLS + "log4j.properties");
-    System.setProperty( "log4j.configuration", log4jProperties.toURI().toString());
-    
-=======
-    // Construct a URI to the log4j.properties file.
-    File	log4jProperties = new File(FITS_TOOLS + "log4j.properties");
-    System.setProperty( "log4j.configuration", log4jProperties.toURI().toString());
-
->>>>>>> b3c0e18d
+
     logger = Logger.getLogger( this.getClass() );
     try {
       config = new XMLConfiguration( FITS_XML + "fits.xml" );
