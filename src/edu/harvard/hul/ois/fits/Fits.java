--- conflicted
+++ resolved
@@ -69,483 +69,6 @@
  * The main class for FITS.
  */
 public class Fits {
-<<<<<<< HEAD
-	
-    private static Logger logger;
-    
-	public static String FITS_HOME;
-	public static String FITS_XML;
-	public static String FITS_TOOLS;
-	public static XMLConfiguration config;
-	public static FitsXmlMapper mapper;
-	public static boolean validateToolOutput;
-	public static boolean enableStatistics;
-	public static String externalOutputSchema;
-	public static String internalOutputSchema;
-	public static int maxThreads = 20;       // GDM 16-Nov-2012
-	public static final String XML_NAMESPACE = "http://hul.harvard.edu/ois/xml/ns/fits/fits_output";
-	
-	public static String VERSION = "0.6.3";
-	
-	private ToolOutputConsolidator consolidator;
-	private static XMLOutputFactory xmlOutputFactory = XMLOutputFactory.newInstance();
-	private ToolBelt toolbelt;
-	
-	private static boolean traverseDirs;
-	
-	public Fits() throws FitsException {
-		this(null);
-	}
-	
-	public Fits(String fits_home) throws FitsConfigurationException {
-		
-		//Set BB_HOME dir with environment variable
-		FITS_HOME = System.getenv("FITS_HOME");
-		if(FITS_HOME == null) {
-			//if env variable not set check for fits_home passed into constructor
-			if(fits_home != null) {
-				FITS_HOME = fits_home;
-			}
-			else {
-				//if fits_home is still not set use the current directory
-				FITS_HOME = "";
-			}
-		}
-		
-		//If fits home is not an empty string and doesn't send with a file separator character, add one
-		if(FITS_HOME.length() > 0 && !FITS_HOME.endsWith(File.separator)) {
-				FITS_HOME = FITS_HOME+File.separator;
-		}
-		
-		FITS_XML = FITS_HOME+"xml"+File.separator;
-		FITS_TOOLS = FITS_HOME+"tools"+File.separator;
-		
-        // Set up logging.
-		// Now using an explicit properties file, because otherwoise DROID will
-		// hijack it, and it's cleaner this way anyway.
-		System.setProperty("log4j.configuration", FITS_TOOLS + "log4j.properties");
-		logger = Logger.getLogger(this.getClass());
-		try {
-			config = new XMLConfiguration(FITS_XML+"fits.xml");
-		} catch (ConfigurationException e) {
-		    logger.fatal("Error reading "+FITS_XML+"fits.xml: " + e.getClass().getName());
-			throw new FitsConfigurationException("Error reading "+FITS_XML+"fits.xml",e);
-		}
-		try {
-			mapper = new FitsXmlMapper();
-		} catch (Exception  e) {
-            logger.fatal("Error creating FITS XML Mapper: " + e.getClass().getName());
-			throw new FitsConfigurationException("Error creating FITS XML Mapper",e);
-		} 
-		// required config values
-		try {
-		    validateToolOutput = config.getBoolean("output.validate-tool-output");
-		    externalOutputSchema   = config.getString("output.external-output-schema");
-		    internalOutputSchema   = config.getString("output.internal-output-schema");
-		    enableStatistics = config.getBoolean("output.enable-statistics");
-		}
-		catch (NoSuchElementException e) {
-            logger.fatal("Error in configuration file: " + e.getClass().getName());
-		    System.out.println ("Error inconfiguration file: " + e.getMessage());
-		    return;
-		}
-		
-        // optional config values GDM 16-Nov-2012
-		try {
-		    maxThreads = config.getShort("process.max-threads");
-		}
-		catch (NoSuchElementException e) { }
-		if (maxThreads < 1) {
-		    // If invalid number specified, use a default.
-		    maxThreads = 20;
-		}
-		logger.debug("Maximum threads = " + maxThreads);
-		
-		String consolidatorClass = config.getString("output.dataConsolidator[@class]");
-		try {
-			Class<?> c = Class.forName(consolidatorClass);
-			consolidator = (ToolOutputConsolidator)c.newInstance();
-		}
-		catch(Exception e) {
-			throw new FitsConfigurationException("Error initializing "+consolidatorClass,e);
-		}
-		
-		toolbelt = new ToolBelt(FITS_XML+"fits.xml");
-		
-	}
-	
-	public static void main(String[] args) throws FitsException, IOException, ParseException, XMLStreamException {
-		Options options = new Options();
-		options.addOption("i",true, "input file or directory");
-		options.addOption("r",false,"process directories recursively when -i is a directory ");
-		options.addOption("o",true, "output file");
-		options.addOption("h",false,"print this message");
-		options.addOption("v",false,"print version information");
-		OptionGroup outputOptions = new OptionGroup();
-		Option stdxml = new Option("x",false,"convert FITS output to a standard metadata schema");
-		Option combinedStd = new Option("xc",false,"output using a standard metadata schema and include FITS xml");
-		outputOptions.addOption(stdxml);
-		outputOptions.addOption(combinedStd);
-		options.addOptionGroup(outputOptions);
-
-		CommandLineParser parser = new GnuParser();
-		CommandLine cmd = parser.parse(options, args);
-		
-		if(cmd.hasOption("h")) {
-            printHelp(options);
-			System.exit(0);
-		}
-		if(cmd.hasOption("v")) {
-			System.out.println(Fits.VERSION);
-			System.exit(0);
-		}
-		if(cmd.hasOption("r")) {
-			traverseDirs = true;
-		}
-		else {
-			traverseDirs = false;
-		}
-		
-		if(cmd.hasOption("i")) {
-			String input = cmd.getOptionValue("i");	
-			File inputFile = new File(input);
-			
-			if(inputFile.isDirectory()) {
-				String outputDir = cmd.getOptionValue("o");
-				if(outputDir == null || !(new File(outputDir).isDirectory())) {
-					throw new FitsException("When FITS is run in directory processing mode the output location must be a diretory");
-				}
-				Fits fits = new Fits();
-				fits.doDirectory(inputFile,new File(outputDir),cmd.hasOption("x"),cmd.hasOption("xc"));
-			}
-			else {
-			    Fits fits = new Fits();
-				FitsOutput result = fits.doSingleFile(inputFile);
-				fits.outputResults(result,cmd.getOptionValue("o"),cmd.hasOption("x"),cmd.hasOption("xc"),false);
-			}
-		}
-		else {
-			System.err.println("Invalid CLI options");
-			printHelp(options);
-			System.exit(-1);
-		}
-	    
-
-		
-		System.exit(0);
-	}
-	
-	/**
-	 * Recursively processes all files in the directory.
-	 * @param intputFile
-	 * @param useStandardSchemas
-	 * @throws IOException 
-	 * @throws XMLStreamException 
-	 * @throws FitsException 
-	 */
-	private void doDirectory(File inputDir, File outputDir, boolean useStandardSchemas, boolean standardCombinedFormat) throws FitsException, XMLStreamException, IOException {
-	    logger.debug ("Processing directory " + inputDir.getAbsolutePath());
-	    for(File f : inputDir.listFiles()) {
-			if(f.isDirectory() && traverseDirs) {
-				doDirectory(f, outputDir, useStandardSchemas,standardCombinedFormat);
-			}
-			else if(f.isFile()) {
-			    if (".DS_Store".equals (f.getName())) {
-			        // Mac hidden directory services file, ignore
-			        logger.debug ("Skipping .DS_Store");
-			        continue;
-			    }
-				FitsOutput result = doSingleFile(f);
-				String outputFile = outputDir.getPath() + File.separator + f.getName() + ".fits.xml";
-				File output = new File(outputFile);
-				if(output.exists()) {
-					int cnt = 1;
-					while(true) {
-						outputFile = outputDir.getPath() + File.separator + f.getName() + "-" + cnt + ".fits.xml";
-						output = new File(outputFile);
-						if(!output.exists()) {
-							break;
-						}
-						cnt++;
-					}
-				}
-				outputResults(result,outputFile,useStandardSchemas,standardCombinedFormat,true);
-			}
-		}
-	}
-	
-	
-	/**
-	 * processes a single file and outputs to the provided output location. Outputs to 
-	 * standard out if outputLocation is null
-	 * @param inputFile
-	 * @param outputLocation
-	 * @param useStandardSchemas - use standard schemas if available for output type
-	 * @throws FitsException
-	 * @throws XMLStreamException
-	 * @throws IOException
-	 */
-	private FitsOutput doSingleFile(File inputFile) throws FitsException, XMLStreamException, IOException {
-		
-	    logger.debug ("Processing file " + inputFile.getAbsolutePath());
-		FitsOutput result = this.examine(inputFile);	
-		if(result.getCaughtExceptions().size() > 0) {
-			for(Exception e: result.getCaughtExceptions()) {
-				System.err.println("Warning: " + e.getMessage());
-			}
-		}
-		return result;
-	}
-	
-	private void outputResults(FitsOutput result, String outputLocation, boolean standardSchema, boolean standardCombinedFormat, boolean dirMode) throws XMLStreamException, IOException, FitsException {
-		OutputStream out = null;
-		logger.debug ("Outputting results");
-		try {	
-		    //figure out the output location
-			if(outputLocation != null) {
-				out = new FileOutputStream(outputLocation);
-			}
-			else if(!dirMode) {		
-				out = System.out;
-			}
-			else {
-				throw new FitsException("The output location must be provided when running FITS in directory mode");
-			}
-			
-			//if -x is set, then convert to standard metadata schema and output to -o
-			if(standardSchema) {
-				outputStandardSchemaXml(result,out);
-			}
-			//if we are using -xc output FITS xml and standard format
-			else if(standardCombinedFormat) {
-				outputStandardCombinedFormat(result,out);
-			}
-			//else output FITS XML to -o
-			else {
-				Document doc = result.getFitsXml();
-				XMLOutputter serializer = new XMLOutputter(Format.getPrettyFormat());
-				serializer.output(doc, out);
-			}
-		
-		}
-		finally {
-			if(out != null) {
-				out.close();
-			}
-		}
-	}
-	
-	public static void outputStandardCombinedFormat(FitsOutput result, OutputStream out) throws XMLStreamException, IOException, FitsException {
-		//add the normal fits xml output
-		result.addStandardCombinedFormat();
-		
-		//output the merged JDOM Document
-		XMLOutputter serializer = new XMLOutputter(Format.getPrettyFormat());
-		serializer.output(result.getFitsXml(), out);
-
-	}
-	
-	public static void outputStandardSchemaXml(FitsOutput fitsOutput, OutputStream out) throws XMLStreamException, IOException {
-		XmlContent xml = fitsOutput.getStandardXmlContent();
-		
-		//create an xml output factory
-	    Transformer transformer = null;
-	    
-	    //initialize transformer for pretty print xslt
-	    TransformerFactory tFactory = TransformerFactory.newInstance ();
-	    String prettyPrintXslt = FITS_XML+"prettyprint.xslt";
-	    try {
-			Templates template = tFactory.newTemplates(new StreamSource(prettyPrintXslt));			
-			transformer = template.newTransformer();
-	    }
-	    catch(Exception e) {
-	    	transformer = null;
-	    }
-	    
-		if(xml != null && transformer != null) {
-
-			xml.setRoot(true);	
-			ByteArrayOutputStream xmlOutStream = new ByteArrayOutputStream();
-			OutputStream xsltOutStream = new ByteArrayOutputStream();
-			
-			try {
-				//send standard xml to the output stream
-				XMLStreamWriter sw = xmlOutputFactory.createXMLStreamWriter(xmlOutStream);
-				xml.output(sw);
-				
-				//convert output stream to byte array and read back in as inputstream
-				Source source = new StreamSource(new ByteArrayInputStream(xmlOutStream.toByteArray()));
-				Result rstream = new StreamResult(xsltOutStream);
-				
-				//apply the xslt
-				transformer.transform(source,rstream);
-				
-				//send to the providedOutpuStream
-				out.write(xsltOutStream.toString().getBytes("UTF-8"));
-				out.flush();
-				
-			} catch (Exception e) {
-				System.err.println("error converting output to a standard schema format");
-			}
-			finally {
-				xmlOutStream.close();
-				xsltOutStream.close();
-			}			
-			
-		}
-		else {
-			System.err.println("Error: output cannot be converted to a standard schema format for this file");
-		}
-	}
-	
-	private static void printHelp(Options opts) {
-		HelpFormatter formatter = new HelpFormatter();
-		formatter.printHelp("fits", opts );
-	}
-	
-	/* ORIGINAL EXAMINE METHOD WITHOUT THREADS
-	 
-	public FitsOutput examineOriginal(File input) throws FitsException {	
-		if(!input.exists()) {
-			throw new FitsConfigurationException(input+" does not exist or is not readable");
-		}
-				
-		List<ToolOutput> toolResults = new ArrayList<ToolOutput>();
-		
-		//run file through each tool, catching exceptions thrown by tools
-		List<Exception> caughtExceptions = new ArrayList<Exception>();
-		String path = input.getPath().toLowerCase();
-		String ext = path.substring(path.lastIndexOf(".")+1);
-		for(Tool t : toolbelt.getTools()) {			
-			if(t.isEnabled()) {			
-				if(!t.hasExcludedExtension(ext)) {
-					try {
-						ToolOutput tOutput = t.extractInfo(input);
-						toolResults.add(tOutput);
-					}
-					catch(Exception e) {
-						caughtExceptions.add(e);
-					}
-				}
-			}
-		}
-
-		
-		// consolidate the results into a single DOM
-		FitsOutput result = consolidator.processResults(toolResults);
-		result.setCaughtExceptions(caughtExceptions);
-		
-		for(Tool t: toolbelt.getTools()) {
-			t.resetOutput();
-		}
-		
-		return result;	
-	}
-	*/
-	
-	public FitsOutput examine(File input) throws FitsException {
-		long t1 = System.currentTimeMillis();
-		if(!input.exists()) {
-			throw new FitsConfigurationException(input+" does not exist or is not readable");
-		}
-				
-		List<ToolOutput> toolResults = new ArrayList<ToolOutput>();
-		
-		//run file through each tool, catching exceptions thrown by tools
-		List<Exception> caughtExceptions = new ArrayList<Exception>();
-		String path = input.getPath().toLowerCase();
-		String ext = path.substring(path.lastIndexOf(".")+1);
-		
-		ArrayList<Thread> threads = new ArrayList<Thread>();
-		// GDM 16-Nov-12: Implement limit on maximum threads
-		for(Tool t : toolbelt.getTools()) {			
-			if(t.isEnabled()) {
-				
-				//figure out of the tool should be run against the file depending on the include and exclude extension lists
-				RunStatus runStatus = RunStatus.SHOULDNOTRUN;
-				//if the tool has an include-exts list and it has the extension in it, then run
-				if(t.hasIncludedExtensions()) {
-					if(t.hasIncludedExtension(ext)) {
-						runStatus = RunStatus.SHOULDRUN;
-					}
-				}
-				//if the tool has an exclude-exts list and it does NOT have the extension in it, then run
-				else if(t.hasExcludedExtensions()) {
-					if(!t.hasExcludedExtension(ext)) {
-						runStatus = RunStatus.SHOULDRUN;
-					}
-				}
-				//if the tool does not have an include-exts or exclude-exts list then run
-				else if(!t.hasIncludedExtensions() && !t.hasExcludedExtensions()) {
-					runStatus = RunStatus.SHOULDRUN;
-				}
-				
-				t.setRunStatus(runStatus);
-				
-				if(runStatus == RunStatus.SHOULDRUN) {
-				    // Don't exceed the maximum thread count
-				    while (countActiveTools(threads) >= maxThreads) {
-				        try {
-				            Thread.sleep(200);
-				        }
-				        catch (InterruptedException e) {}
-				    }
-					//spin up new threads
-					t.setInputFile(input);
-					// GDM 16-Nov-12: Name the threads as a debugging aid
-					Thread thread = new Thread(t, t.getToolInfo().getName());
-					threads.add(thread);
-					logger.debug ("Starting thread " + thread.getName());
-					thread.start();
-				}
-			}
-		}
-		
-		//wait for them all to finish
-		for(Thread thread : threads) {
-			try {
-				thread.join();
-			} catch (InterruptedException e) {
-				e.printStackTrace();
-			}
-		}
-		
-		//get all output from the tools
-		for(Tool t: toolbelt.getTools()) {
-			toolResults.add(t.getOutput());
-		}
-		
-		// consolidate the results into a single DOM
-		FitsOutput result = consolidator.processResults(toolResults);
-		result.setCaughtExceptions(caughtExceptions);
-		
-		long t2 = System.currentTimeMillis();
-		if(enableStatistics) {
-			result.createStatistics(toolbelt,ext,t2-t1);
-		}
-		
-		for(Tool t: toolbelt.getTools()) {
-			t.resetOutput();
-		}
-		
-		return result;	
-	}
-	
-	public ToolBelt getToolbelt() {
-		return toolbelt;
-	}
-	
-	/* Count up all the threads that are still running */
-	private int countActiveTools (List<Thread> threads) {
-	    int count = 0;
-	    for (Thread t : threads) {
-	        if (t.isAlive()) {
-	            ++count;
-	        }
-	    }
-	    return count;
-	}
-=======
 
   private static Logger logger;
 
@@ -648,8 +171,7 @@
 
   }
 
-  public static void main( String[] args ) throws FitsException, IOException, ParseException, XMLStreamException {
-    Fits fits = new Fits();
+  public static void main( String[] args ) throws FitsException, IOException, ParseException, XMLStreamException {    
 
     Options options = new Options();
     options.addOption( "i", true, "input file or directory" );
@@ -668,7 +190,7 @@
     CommandLine cmd = parser.parse( options, args );
 
     if (cmd.hasOption( "h" )) {
-      fits.printHelp( options );
+      printHelp( options );
       System.exit( 0 );
     }
     if (cmd.hasOption( "v" )) {
@@ -691,14 +213,16 @@
           throw new FitsException(
               "When FITS is run in directory processing mode the output location must be a diretory" );
         }
+        Fits fits = new Fits();
         fits.doDirectory( inputFile, new File( outputDir ), cmd.hasOption( "x" ), cmd.hasOption( "xc" ) );
       } else {
+        Fits fits = new Fits();
         FitsOutput result = fits.doSingleFile( inputFile );
         fits.outputResults( result, cmd.getOptionValue( "o" ), cmd.hasOption( "x" ), cmd.hasOption( "xc" ), false );
       }
     } else {
       System.err.println( "Invalid CLI options" );
-      fits.printHelp( options );
+      printHelp( options );
       System.exit( -1 );
     }
 
@@ -867,7 +391,7 @@
     }
   }
 
-  private void printHelp( Options opts ) {
+  private static void printHelp( Options opts ) {
     HelpFormatter formatter = new HelpFormatter();
     formatter.printHelp( "fits", opts );
   }
@@ -1005,6 +529,4 @@
     }
     return count;
   }
->>>>>>> 7d5d6eb8
-
 }