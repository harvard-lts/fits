package edu.harvard.hul.ois.fits.tools.tika;

import java.io.File;
import java.io.FileInputStream;
import java.io.FileNotFoundException;
import java.io.IOException;
import java.io.StringReader;
import java.util.HashMap;
import java.util.Map;

import org.apache.log4j.Logger;
import org.apache.tika.Tika;
import org.apache.tika.metadata.Metadata;
import org.apache.tika.mime.MimeType;
import org.apache.tika.mime.MimeTypeException;
import org.apache.tika.mime.MimeTypes;
import org.jdom.Attribute;
import org.jdom.Document;
import org.jdom.Element;
import org.jdom.Namespace;

import edu.harvard.hul.ois.fits.DocumentTypes;
import edu.harvard.hul.ois.fits.Fits;
import edu.harvard.hul.ois.fits.FitsMetadataValues;
import edu.harvard.hul.ois.fits.exceptions.FitsToolException;
import edu.harvard.hul.ois.fits.tools.ToolBase;
import edu.harvard.hul.ois.fits.tools.ToolInfo;
import edu.harvard.hul.ois.fits.tools.ToolOutput;
import edu.harvard.hul.ois.fits.tools.utils.XmlUtils;


public class TikaTool extends ToolBase {

    /** Constants for all Tika property names, so that they're all gathered in
     *  one place and we don't have to fix inline names. */
    private final static String P_APPLICATION_NAME = "Application-Name";
    private final static String P_AUTHOR = "Author";
    private final static String P_BITS = "bits";
    private final static String P_CATEGORY = "Category";
    private final static String P_CHANNELS = "channels";
    private final static String P_CHARACTER_COUNT = "Character Count";
    private final static String P_CHRM = "cHRM";
    private final static String P_CHROMA_BLACK_IS_ZERO = "Chroma BlackIsZero";
    private final static String P_CHROMA_COLOR_SPACE_TYPE = "Chroma ColorSpaceType";
    private final static String P_CHROMA_NUM_CHANNELS = "Chroma NumChannels";
    private final static String P_COMPANY = "Company";
    private final static String P_COMPRESSION_COMPRESSION_TYPE_NAME = "Compression CompressionTypeName";
    private final static String P_COMPRESSION_LOSSLESS = "Compression Lossless";
    private final static String P_COMPRESSION_NUM_PROGRESSIVE_SCANS = "Compression NumProgressiveScans";
    private final static String P_COMPRESSION_TYPE = "Compression Type";
    private final static String P_CONTENT_ENCODING = "Content-Encoding";
    private final static String P_CONTENT_LENGTH = "Content-Length";
    private final static String P_CONTENT_TYPE = "Content-Type";
    private final static String P_CONTRIBUTOR = "contributor";
    private final static String P_CREATED = "created";
    private final static String P_CREATION_DATE = "Creation-Date";
    private final static String P_CREATOR = "creator";
    private final static String P_RIGHTS = "rights";
    private final static String P_CREATOR_TOOL = "xmp:CreatorTool";
    private final static String P_DATA_BITS_PER_SAMPLE = "Data BitsPerSample";
    private final static String P_DATA_PLANAR_CONFIGURATION = "Data PlanarConfiguration";
    private final static String P_DATA_SAMPLE_FORMAT = "Data SampleFormat";
    private final static String P_DATE = "date";
    private final static String P_DC_CONTRIBUTOR = "dc:contributor";
    private final static String P_DC_CREATED = "dcterms:created";
    private final static String P_DC_CREATOR = "dc:creator";
    private final static String P_DC_FORMAT = "dc:format";
    private final static String P_DC_IDENTIFIER = "dc:identifier";
    private final static String P_DC_LANGUAGE = "dc:language";
    private final static String P_DC_MODIFIED = "dcterms:modified";
    private final static String P_DC_PUBLISHER = "dc:publisher";
    private final static String P_DC_RIGHTS = "dc:rights";
    private final static String P_DC_SUBJECT = "dc:subject";
    private final static String P_DC_TITLE = "dc:title";
    private final static String P_DIMENSION_HORIZONTAL_PIXEL_SIZE = "Dimension HorizontalPixelSize";
    private final static String P_DIMENSION_IMAGE_ORIENTATION ="Dimension ImageOrientation";
    private final static String P_DIMENSION_PIXEL_ASPECT_RATIO ="Dimension PixelAspectRatio";
    private final static String P_DIMENSION_VERTICAL_PIXEL_SIZE ="Dimension VerticalPixelSize";
    private final static String P_EDIT_TIME = "Edit-Time";
    private final static String P_EDITING_CYCLES = "editing-cycles";
    private final static String P_ENCODING = "encoding";
    private final static String P_GENERATOR = "generator";
    private final static String P_HEIGHT = "height";
    private final static String P_ICCP = "iCCP";
    private final static String P_IDENTIFIER = "identifier";
    private final static String P_IHDR = "IHDR";
    private final static String P_IMAGE_HEIGHT = "Image Height";
    private final static String P_IMAGE_WIDTH = "Image Width";
    private final static String P_KEYWORDS = "Keywords";
    private final static String P_LANGUAGE = "language";
    private final static String P_LAST_MODIFIED = "Last-Modified";
    private final static String P_LAST_SAVE_DATE = "Last-Save-Date";
    private final static String P_META_AUTHOR = "meta:author";
    private final static String P_META_CREATION_DATE = "meta:creation-date";
    private final static String P_META_INITIAL_AUTHOR = "meta:initial-author";
    private final static String P_META_KEYWORD = "meta:keyword";
    private final static String P_META_SAVE_DATE = "meta:save-date";
    private final static String P_META_OBJECT_COUNT = "meta:object-count";
    private final static String P_META_PAGE_COUNT = "meta:page-count";
    private final static String P_META_TABLE_COUNT = "meta:table-count";
    private final static String P_META_WORD_COUNT = "meta:word-count";
    private final static String P_MODIFIED = "modified";
    private final static String P_NBOBJECT = "nbObject";
    private final static String P_NBTAB = "nbTab";
    private final static String P_OBJECT_COUNT = "Object-Count";
    private final static String P_PAGE_COUNT = "Page-Count";
    private final static String P_PHYS = "pHYs";
    private final static String P_PRODUCER = "producer";
    private final static String P_PUBLISHER = "publisher";
    private final static String P_RESOLUTION_UNIT = "Resolution Unit";
    private final static String P_RESOURCE_NAME = "resourceName";
    private final static String P_SAMPLE_RATE = "samplerate";
    private final static String P_SUBJECT = "subject";
    private final static String P_TABLE_COUNT = "Table-Count";
    private final static String P_TIFF_BITS_PER_SAMPLE = "tiff:BitsPerSample";
    private final static String P_TIFF_IMAGE_LENGTH = "tiff:ImageLength";
    private final static String P_TIFF_IMAGE_WIDTH = "tiff:ImageWidth";
    private final static String P_TIFF_RESOLUTION_UNIT = "tiff:ResolutionUnit";
    private final static String P_TIFF_SAMPLES_PER_PIXEL = "tiff:SamplesPerPixel";
    private final static String P_TIFF_X_RESOLUTION = "tiff:XResolution";
    private final static String P_TIFF_Y_RESOLUTION = "tiff:YResolution";
    private final static String P_TITLE = "title";
    private final static String P_TRANSPARENCY_ALPHA = "Transparency Alpha";
    private final static String P_WIDTH = "width";
    private final static String P_VERSION = "version";
    private final static String P_WORD_COUNT = "Word-Count";
    private final static String P_X_RESOLUTION = "X Resolution";
    private final static String P_Y_RESOLUTION = "Y Resolution";
    private final static String P_XMP_ARTIST = "xmpDM:artist";
    private final static String P_XMP_AUDIO_CHANNEL_TYPE = "xmpDM:audioChannelType";
    private final static String P_XMP_AUDIO_COMPRESSOR = "xmpDM:audioCompressor";
    private final static String P_XMP_AUDIO_SAMPLE_RATE = "xmpDM:audioSampleRate";
    private final static String P_XMP_AUDIO_SAMPLE_TYPE = "xmpDM:audioSampleType";
    private final static String P_XMP_PIXEL_ASPECT_RATIO = "xmpDM:videoPixelAspectRatio";
    private final static String P_XMP_VIDEO_COLOR_SPACE = "xmpDM:videoColorSpace";
    private final static String P_XMP_VIDEO_FRAME_RATE = "xmpDM:videoFrameRate";
    private final static String P_XMP_VIDEO_PIXEL_DEPTH = "xmpDM:videoPixelDepth";
    private final static String P_XMP_GENRE = "xmpDM:genre";
    private final static String P_XMP_NPAGES = "xmpTPg:NPages";

    
    /** Enumeration of Tika properties. */
    private enum TikaProperty {
        APPLICATION_NAME,
        AUTHOR,
        BITS,
        //BITS_PER_SAMPLE,
        CATEGORY,
        CHANNELS,
        CHARACTER_COUNT,
        CHRM,
        CHROMA_BLACK_IS_ZERO,
        CHROMA_COLOR_SPACE_TYPE,
        CHROMA_NUM_CHANNELS,
        COMPANY,
        COMPRESSION_NUM_PROGRESSIVE_SCANS,
        COMPRESSION_COMPRESSION_TYPE_NAME,
        COMPRESSION_LOSSLESS,
        COMPRESSION_TYPE,
        CONTENT_ENCODING,
        CONTENT_LENGTH,
        CONTENT_TYPE,
        CONTRIBUTOR,
        CREATED,
        CREATION_DATE,
        CREATOR,
        CREATOR_TOOL,
        DATA_BITS_PER_SAMPLE,
        DATA_PLANAR_CONFIGURATION,
        DATA_SAMPLE_FORMAT,
        DATE,
        RIGHTS,
        DC_CONTRIBUTOR,
        DC_CREATED,
        DC_CREATOR,
        DC_FORMAT,
        DC_IDENTIFIER,
        DC_LANGUAGE,
        DC_MODIFIED,
        DC_PUBLISHER,
        DC_RIGHTS,
        DC_SUBJECT,
        DC_TITLE,
        DIMENSION_HORIZONTAL_PIXEL_SIZE,
        DIMENSION_IMAGE_ORIENTATION,
        DIMENSION_PIXEL_ASPECT_RATIO,
        DIMENSION_VERTICAL_PIXEL_SIZE,
        EDIT_TIME,
        EDITING_CYCLES,
        ENCODING,
        GENERATOR,
        HEIGHT,
        ICCP,
        IDENTIFIER,
        IHDR,
        IMAGE_HEIGHT,
        IMAGE_WIDTH,
        KEYWORDS,
        LANGUAGE,
        LAST_MODIFIED,
        LAST_SAVE_DATE,
        META_AUTHOR,
        META_CREATION_DATE,
        META_INITIAL_AUTHOR,
        META_KEYWORD,
        META_SAVE_DATE,
        META_OBJECT_COUNT,
        META_PAGE_COUNT,
        META_TABLE_COUNT,
        META_WORD_COUNT,
        MODIFIED,
        N_PAGES,
        NBOBJECT,
        NBTAB,
        OBJECT_COUNT,
        PAGE_COUNT,
        PHYS,
        PRODUCER,
        PUBLISHER,
        RESOLUTION_UNIT,
        RESOURCE_NAME,
        SAMPLE_RATE,
        SUBJECT,
        TABLE_COUNT,
        TIFF_BITS_PER_SAMPLE,
        TIFF_IMAGE_LENGTH,
        TIFF_IMAGE_WIDTH,
        TIFF_RESOLUTION_UNIT,
        TIFF_SAMPLES_PER_PIXEL,
        TIFF_X_RESOLUTION,
        TIFF_Y_RESOLUTION,
        TITLE,
        TRANSPARENCY_ALPHA,
        VERSION,
        WIDTH,
        WORD_COUNT,
        X_RESOLUTION,
        Y_RESOLUTION,
        XMP_ARTIST,
        XMP_AUDIO_CHANNEL_TYPE,
        XMP_AUDIO_COMPRESSOR,
        XMP_AUDIO_SAMPLE_RATE,
        XMP_AUDIO_SAMPLE_TYPE,
        XMP_GENRE,
        XMP_NPAGES,
        XMP_PIXEL_ASPECT_RATIO,
        XMP_VIDEO_COLOR_SPACE,
        XMP_VIDEO_FRAME_RATE,
        XMP_VIDEO_PIXEL_DEPTH
    }
    
    /** Map of Tika properties to TikaProperty
     */
    private final static Map<String, TikaProperty> propertyNameMap = 
            new HashMap<String, TikaProperty>();
    static {
        propertyNameMap.put (P_APPLICATION_NAME, TikaProperty.APPLICATION_NAME);
        propertyNameMap.put (P_AUTHOR, TikaProperty.AUTHOR);
        propertyNameMap.put (P_BITS, TikaProperty.BITS);
        propertyNameMap.put (P_CATEGORY, TikaProperty.CATEGORY);
        propertyNameMap.put (P_CHANNELS, TikaProperty.CHANNELS);
        propertyNameMap.put(P_CHARACTER_COUNT, TikaProperty.CHARACTER_COUNT);
        propertyNameMap.put (P_CHRM, TikaProperty.CHRM);
        propertyNameMap.put (P_CHROMA_BLACK_IS_ZERO, TikaProperty.CHROMA_BLACK_IS_ZERO);
        propertyNameMap.put (P_CHROMA_COLOR_SPACE_TYPE, TikaProperty.CHROMA_COLOR_SPACE_TYPE);
        propertyNameMap.put (P_CHROMA_NUM_CHANNELS, TikaProperty.CHROMA_NUM_CHANNELS);
        propertyNameMap.put (P_COMPANY, TikaProperty.COMPANY);
        propertyNameMap.put (P_COMPRESSION_NUM_PROGRESSIVE_SCANS, TikaProperty.COMPRESSION_NUM_PROGRESSIVE_SCANS);
        propertyNameMap.put (P_COMPRESSION_COMPRESSION_TYPE_NAME, TikaProperty.COMPRESSION_COMPRESSION_TYPE_NAME);
        propertyNameMap.put (P_COMPRESSION_LOSSLESS, TikaProperty.COMPRESSION_LOSSLESS);
        propertyNameMap.put (P_COMPRESSION_TYPE, TikaProperty.COMPRESSION_TYPE);
        propertyNameMap.put (P_CONTENT_ENCODING, TikaProperty.CONTENT_ENCODING);
        propertyNameMap.put (P_CONTENT_LENGTH, TikaProperty.CONTENT_LENGTH);
        propertyNameMap.put (P_CONTENT_TYPE, TikaProperty.CONTENT_TYPE);
        propertyNameMap.put (P_CONTRIBUTOR, TikaProperty.CONTRIBUTOR);
        propertyNameMap.put (P_CREATED, TikaProperty.CREATED);
        propertyNameMap.put (P_CREATION_DATE, TikaProperty.CREATION_DATE);
        propertyNameMap.put (P_CREATOR, TikaProperty.CREATOR);
        propertyNameMap.put (P_CREATOR_TOOL, TikaProperty.CREATOR_TOOL);
        propertyNameMap.put (P_DATA_BITS_PER_SAMPLE, TikaProperty.DATA_BITS_PER_SAMPLE);
        propertyNameMap.put (P_DATA_PLANAR_CONFIGURATION, TikaProperty.DATA_PLANAR_CONFIGURATION);
        propertyNameMap.put (P_DATA_SAMPLE_FORMAT, TikaProperty.DATA_SAMPLE_FORMAT);
        propertyNameMap.put (P_DATE, TikaProperty.DATE);
        propertyNameMap.put(P_RIGHTS, TikaProperty.RIGHTS);
        propertyNameMap.put (P_DC_CONTRIBUTOR, TikaProperty.DC_CONTRIBUTOR);
        propertyNameMap.put (P_DC_CREATED, TikaProperty.DC_CREATED);
        propertyNameMap.put (P_DC_CREATOR, TikaProperty.DC_CREATOR);
        propertyNameMap.put (P_DC_FORMAT, TikaProperty.DC_FORMAT);
        propertyNameMap.put (P_DC_IDENTIFIER, TikaProperty.DC_IDENTIFIER);
        propertyNameMap.put (P_DC_LANGUAGE, TikaProperty.DC_LANGUAGE);
        propertyNameMap.put (P_DC_MODIFIED, TikaProperty.DC_MODIFIED);
        propertyNameMap.put (P_DC_PUBLISHER, TikaProperty.DC_PUBLISHER);
        propertyNameMap.put (P_DC_RIGHTS, TikaProperty.DC_RIGHTS);
        propertyNameMap.put (P_DC_SUBJECT, TikaProperty.DC_SUBJECT);
        propertyNameMap.put (P_DC_TITLE, TikaProperty.DC_TITLE);
        propertyNameMap.put (P_DIMENSION_HORIZONTAL_PIXEL_SIZE, TikaProperty.DIMENSION_HORIZONTAL_PIXEL_SIZE);
        propertyNameMap.put (P_DIMENSION_IMAGE_ORIENTATION, TikaProperty.DIMENSION_IMAGE_ORIENTATION);
        propertyNameMap.put (P_DIMENSION_PIXEL_ASPECT_RATIO, TikaProperty.DIMENSION_PIXEL_ASPECT_RATIO);
        propertyNameMap.put (P_DIMENSION_VERTICAL_PIXEL_SIZE, TikaProperty.DIMENSION_VERTICAL_PIXEL_SIZE);
        propertyNameMap.put (P_EDIT_TIME, TikaProperty.EDIT_TIME);
        propertyNameMap.put (P_EDITING_CYCLES, TikaProperty.EDITING_CYCLES);
        propertyNameMap.put (P_ENCODING, TikaProperty.ENCODING);
        propertyNameMap.put (P_GENERATOR, TikaProperty.GENERATOR);
        propertyNameMap.put (P_HEIGHT, TikaProperty.HEIGHT);
        propertyNameMap.put (P_ICCP, TikaProperty.ICCP);
        propertyNameMap.put (P_IDENTIFIER, TikaProperty.IDENTIFIER);
        propertyNameMap.put (P_IHDR, TikaProperty.IHDR);
        propertyNameMap.put (P_IMAGE_HEIGHT, TikaProperty.IMAGE_HEIGHT);
        propertyNameMap.put (P_IMAGE_WIDTH, TikaProperty.IMAGE_WIDTH);
        propertyNameMap.put (P_KEYWORDS, TikaProperty.KEYWORDS);
        propertyNameMap.put (P_LANGUAGE, TikaProperty.LANGUAGE);
        propertyNameMap.put (P_LAST_MODIFIED, TikaProperty.LAST_MODIFIED);
        propertyNameMap.put (P_LAST_SAVE_DATE, TikaProperty.LAST_SAVE_DATE);
        propertyNameMap.put (P_META_AUTHOR, TikaProperty.META_AUTHOR);
        propertyNameMap.put (P_META_CREATION_DATE, TikaProperty.META_CREATION_DATE);
        propertyNameMap.put (P_META_INITIAL_AUTHOR, TikaProperty.META_INITIAL_AUTHOR);
        propertyNameMap.put (P_META_KEYWORD, TikaProperty.META_KEYWORD);
        propertyNameMap.put (P_META_OBJECT_COUNT, TikaProperty.META_OBJECT_COUNT);
        propertyNameMap.put (P_META_PAGE_COUNT, TikaProperty.META_PAGE_COUNT);
        propertyNameMap.put (P_META_TABLE_COUNT, TikaProperty.META_TABLE_COUNT);
        propertyNameMap.put (P_META_WORD_COUNT, TikaProperty.META_WORD_COUNT);
        propertyNameMap.put (P_META_SAVE_DATE, TikaProperty.META_SAVE_DATE);
        propertyNameMap.put (P_MODIFIED, TikaProperty.MODIFIED);
        propertyNameMap.put (P_NBOBJECT, TikaProperty.NBOBJECT);
        propertyNameMap.put (P_NBTAB, TikaProperty.NBTAB);
        propertyNameMap.put (P_OBJECT_COUNT, TikaProperty.OBJECT_COUNT);
        propertyNameMap.put (P_PAGE_COUNT, TikaProperty.PAGE_COUNT);
        propertyNameMap.put (P_PHYS, TikaProperty.PHYS);
        propertyNameMap.put (P_PRODUCER, TikaProperty.PRODUCER);
        propertyNameMap.put (P_PUBLISHER, TikaProperty.PUBLISHER);
        propertyNameMap.put (P_RESOLUTION_UNIT, TikaProperty.RESOLUTION_UNIT);
        propertyNameMap.put (P_RESOURCE_NAME, TikaProperty.RESOURCE_NAME);
        propertyNameMap.put (P_SAMPLE_RATE, TikaProperty.SAMPLE_RATE);
        propertyNameMap.put (P_SUBJECT, TikaProperty.SUBJECT);
        propertyNameMap.put (P_TABLE_COUNT, TikaProperty.TABLE_COUNT);
        propertyNameMap.put (P_TIFF_BITS_PER_SAMPLE, TikaProperty.TIFF_BITS_PER_SAMPLE);
        propertyNameMap.put (P_TIFF_IMAGE_LENGTH, TikaProperty.TIFF_IMAGE_LENGTH);
        propertyNameMap.put (P_TIFF_IMAGE_WIDTH, TikaProperty.TIFF_IMAGE_WIDTH);
        propertyNameMap.put (P_TIFF_RESOLUTION_UNIT, TikaProperty.TIFF_RESOLUTION_UNIT);
        propertyNameMap.put (P_TIFF_SAMPLES_PER_PIXEL, TikaProperty.TIFF_SAMPLES_PER_PIXEL);
        propertyNameMap.put (P_TIFF_X_RESOLUTION, TikaProperty.TIFF_X_RESOLUTION);
        propertyNameMap.put (P_TIFF_Y_RESOLUTION, TikaProperty.TIFF_Y_RESOLUTION);
        propertyNameMap.put (P_TITLE, TikaProperty.TITLE);
        propertyNameMap.put (P_TRANSPARENCY_ALPHA, TikaProperty.TRANSPARENCY_ALPHA);
        propertyNameMap.put (P_VERSION, TikaProperty.VERSION);
        propertyNameMap.put (P_WIDTH, TikaProperty.WIDTH);
        propertyNameMap.put (P_WORD_COUNT, TikaProperty.WORD_COUNT);
        propertyNameMap.put (P_X_RESOLUTION, TikaProperty.X_RESOLUTION);
        propertyNameMap.put (P_Y_RESOLUTION, TikaProperty.Y_RESOLUTION);
        propertyNameMap.put (P_XMP_ARTIST, TikaProperty.XMP_ARTIST);
        propertyNameMap.put (P_XMP_AUDIO_CHANNEL_TYPE, TikaProperty.XMP_AUDIO_CHANNEL_TYPE);
        propertyNameMap.put (P_XMP_AUDIO_COMPRESSOR, TikaProperty.XMP_AUDIO_COMPRESSOR);
        propertyNameMap.put (P_XMP_AUDIO_SAMPLE_RATE, TikaProperty.XMP_AUDIO_SAMPLE_RATE);
        propertyNameMap.put (P_XMP_AUDIO_SAMPLE_TYPE, TikaProperty.XMP_AUDIO_SAMPLE_TYPE);
        propertyNameMap.put (P_XMP_GENRE, TikaProperty.XMP_GENRE);
        propertyNameMap.put (P_XMP_NPAGES, TikaProperty.XMP_NPAGES);
        propertyNameMap.put (P_XMP_PIXEL_ASPECT_RATIO, TikaProperty.XMP_PIXEL_ASPECT_RATIO);
        propertyNameMap.put (P_XMP_VIDEO_COLOR_SPACE, TikaProperty.XMP_VIDEO_COLOR_SPACE);
        propertyNameMap.put (P_XMP_VIDEO_FRAME_RATE, TikaProperty.XMP_VIDEO_FRAME_RATE);
        propertyNameMap.put (P_XMP_VIDEO_PIXEL_DEPTH, TikaProperty.XMP_VIDEO_PIXEL_DEPTH);
    }
    

    /** Map of Tika compression types to FITS compression types */
    private final static Map<String, String> compressionTypeMap = new HashMap<String, String>();
    static {
        compressionTypeMap.put("lzw", FitsMetadataValues.CMPR_LZW);
        compressionTypeMap.put("JPEG", FitsMetadataValues.CMPR_JPEG);
        compressionTypeMap.put("deflate", FitsMetadataValues.CMPR_DEFLATE);
    }
    
    
    private final static Namespace fitsNS = Namespace.getNamespace (Fits.XML_NAMESPACE);
    private final static String TOOL_NAME = "Tika";
    private final static String TOOL_VERSION = "1.10";  // Hard-coded version till we can do better
    

//    private final static MediaTypeRegistry typeRegistry = MediaTypeRegistry.getDefaultRegistry();
    private final static MimeTypes mimeTypes = MimeTypes.getDefaultMimeTypes();
    private Tika tika = new Tika ();
    
    private static final Logger logger = Logger.getLogger(TikaTool.class);
    private boolean enabled = true;

    public TikaTool() throws FitsToolException {
        info = new ToolInfo(TOOL_NAME, TOOL_VERSION,"");
        logger.debug ("Initializing TikaTool");
    }

    public ToolOutput extractInfo(File file) throws FitsToolException {
        logger.debug("TikaTool.extractInfo starting on " + file.getName());
    	long startTime = System.currentTimeMillis();
        Metadata metadata = new Metadata(); // = new Metadata();
        FileInputStream instrm = null;
        try {
            instrm = new FileInputStream (file);
        }
        catch (FileNotFoundException e) {
            logger.debug(("FileNotFoundException with Tika on file " + file.getAbsolutePath()));
            throw new FitsToolException ("Can't open file with Tika", e);
        }
        try {
            tika.parse (instrm, metadata);
        } catch (IOException e) {
            logger.debug (e.getClass().getName() + " in Tika: " + e.getMessage());
            throw new FitsToolException ("IOException in Tika", e);
        }
        
        // Now we start constructing the tool output JDOM document
        Document toolData = buildToolData (metadata);
        // Now construct the raw data JDOM document
        Document rawData = buildRawData (metadata);
        ToolOutput output = new ToolOutput (this, toolData, rawData);
        duration = System.currentTimeMillis()-startTime;
        runStatus = RunStatus.SUCCESSFUL;
        logger.debug ("Tika.extractInfo finished on " + file.getName());
        return output;
    }

	public boolean isEnabled() {
		return enabled;
	}

	public void setEnabled(boolean value) {
		enabled = value;		
	}

	/* Create the tool data from the Metadata object */
	private Document buildToolData (Metadata metadata) throws FitsToolException {
        //String mimeType =  DocumentTypes.normalizeMimeType(metadata.get (P_CONTENT_TYPE));
        String mimeType = FitsMetadataValues.getInstance().normalizeMimeType(metadata.get (P_CONTENT_TYPE));
        
        Element fitsElem = new Element ("fits", fitsNS);
        Document toolDoc = new Document (fitsElem);
        Element idElem = new Element ("identification", fitsNS);
        fitsElem.addContent(idElem);
        Element identityElem = new Element ("identity", fitsNS);
        // Format and mime type info. 
        
        Attribute attr = new Attribute ("format", getFormatType(mimeType));
        identityElem.setAttribute (attr);
        attr = new Attribute ("mimetype", mimeType);
        identityElem.setAttribute (attr);
        idElem.addContent (identityElem);
        Element fileInfoElem = buildFileInfoElement (metadata);
        fitsElem.addContent (fileInfoElem);
        
        Element metadataElem = buildMetadataElement (metadata, mimeType);
        fitsElem.addContent (metadataElem);
        
        return toolDoc;
	}
	
	/* Create a dummy raw data object */
	private Document buildRawData (Metadata metadata) throws FitsToolException {
	    String xml = MetadataFormatter.toXML(metadata);
	    xml = XmlUtils.cleanXmlNulls(xml);
	    StringReader srdr = new StringReader (xml);
	    
	    try {
	        Document rawDoc = saxBuilder.build (srdr);
	        return rawDoc; 
	    }
	    catch (Exception e) {
	        throw new FitsToolException ("Exception reading metadata", e);
	    }
	}
	

	/* Build the file information.
	 * Tika can deliver the same property with different names, sometimes for
	 * the same file.
	 */
	private Element buildFileInfoElement (Metadata metadata) {
        String lastModified = metadata.get (P_LAST_MODIFIED);
        if (lastModified == null) {
            lastModified = metadata.get(P_MODIFIED);
        }
        if (lastModified == null) {
            lastModified = metadata.get(P_DC_MODIFIED);
        }
        if (lastModified == null) {
            lastModified = metadata.get(P_LAST_MODIFIED);
        }
        String created = metadata.get (P_CREATED);
        if (created == null) {
            created = metadata.get(P_CREATION_DATE);
        }
        if (created == null) {
            created = metadata.get(P_DC_CREATED);
        }
        String contentLength = metadata.get (P_CONTENT_LENGTH);
        String producer = metadata.get (P_PRODUCER);
        String creator = metadata.get (P_CREATOR_TOOL);
        
        String appName = "";
        if(producer != null && creator != null) {
        	appName = producer + "/" + creator;
        }
        else if(producer != null) {
        	appName = producer;
        }
        else if(creator != null) {
        	appName = creator;
        }
        

        // Put together the fileinfo element
        Element fileInfoElem = new Element ("fileinfo", fitsNS);
        if (lastModified != null) {
            Element lastModElem = new Element ("lastmodified", fitsNS);
            lastModElem.addContent (lastModified);
            fileInfoElem.addContent (lastModElem);
        }
        
        if (appName != null) {
            Element appNameElem = new Element ("creatingApplicationName", fitsNS);
            appNameElem.addContent (appName);
            fileInfoElem.addContent (appNameElem);
        }
        
        if (contentLength != null) {
            Element sizeElem = new Element ("size", fitsNS);
            sizeElem.addContent (sizeElem);
            fileInfoElem.addContent (sizeElem);
        }
        return fileInfoElem;
	    
	}
	
	private String getFormatType(String mime) throws FitsToolException {
	    String format = "";
	    try {
	        MimeType mimeType = mimeTypes.forName(mime);
	        format = mimeType.getDescription();
	        
	        //try mapping the format to the standard form
	        if(format != null) {
	        	String stdFormat = FitsMetadataValues.getInstance().normalizeFormat(format);
	        	if(stdFormat != null) {
	        		format = stdFormat;
	        	}
	        }
	        
	        // check if we need to get the format name based on the mime type
	        String stdText = FitsMetadataValues.getInstance().getFormatForMime(mime);
	        if (stdText != null) {
	            format = stdText;
	        }
	        
	        
	        return format;
	    } catch (MimeTypeException e) {
	        throw new FitsToolException("Tika error looking up mime type");
	    }
	}
	

   private Element buildMetadataElement (Metadata metadata, String mimeType) {
       DocumentTypes.Doctype doctype = DocumentTypes.mimeToDoctype(mimeType);
       Element metadataElem = new Element ("metadata", fitsNS);
       switch (doctype) {
       case AUDIO:
           Element audioElem = buildAudioElement (metadata);
           metadataElem.addContent (audioElem);
           break;
       case IMAGE:
           Element imageElem = buildImageElement (metadata);
           metadataElem.addContent (imageElem);
           break;
       case DOCUMENT:
           Element docElem = buildDocElement (metadata);
           metadataElem.addContent (docElem);
           break;
       case TEXT:
           Element textElem = buildTextElement (metadata);
           metadataElem.addContent (textElem);
           break;
       case VIDEO:
           Element videoElem = buildVideoElement (metadata);
           metadataElem.addContent (videoElem);
           break;
       default:
           break;
       }
       return metadataElem;  
   }

   
   /* Return an element for an audio file */
   private Element buildAudioElement(Metadata metadata) {
       String[] metadataNames = metadata.names();
       Element elem = new Element (FitsMetadataValues.AUDIO, fitsNS);
       boolean titleReported = false;
       boolean authorReported = false;
       for (String name : metadataNames) {
           TikaProperty prop = propertyNameMap.get(name);
           if (prop == null) {
               continue;
           }
           String value = metadata.get(name);
           
           switch (prop) {

           case BITS:
               addSimpleElement (elem, FitsMetadataValues.BIT_DEPTH, value);
               break;
               
           case TITLE:
           case DC_TITLE:
               if (!titleReported) {
                   addSimpleElement (elem, FitsMetadataValues.TITLE, value);
                   titleReported = true;
               }
               break;
           
           case AUTHOR:
           case META_AUTHOR:
               if (!authorReported) {
                   addSimpleElement (elem, FitsMetadataValues.AUTHOR, value);
                   authorReported = true;
               }
               break;
               
           case CHANNELS:
               addSimpleElement (elem, FitsMetadataValues.CHANNELS, value);
               break;
               
           case COMPRESSION_TYPE:
               addSimpleElement (elem, FitsMetadataValues.COMPRESSION_SCHEME, value);
               break;
               
//			Tika is not outputting the correct bits per sample               
//           case DATA_BITS_PER_SAMPLE:
//               addSimpleElement (elem, FitsMetadataValues.BIT_DEPTH, value);
//               break;
               
           case ENCODING:
               addSimpleElement (elem, FitsMetadataValues.AUDIO_DATA_ENCODING, value);
               break;

           case SAMPLE_RATE:
           case XMP_AUDIO_SAMPLE_RATE:
               addSimpleElement (elem, FitsMetadataValues.SAMPLE_RATE, value);
           }
       }
       return elem;
   }
   

	/* Return an element for an image file */
	private Element buildImageElement(Metadata metadata) {
        String[] metadataNames = metadata.names();
	    Element elem = new Element (FitsMetadataValues.IMAGE, fitsNS);
	    boolean bpsReported = false;
	    boolean widthReported = false;
	    boolean heightReported = false;
	    boolean xresReported = false;
        boolean yresReported = false;
        boolean resUnitReported = false;
	    for (String name : metadataNames) {
	        TikaProperty prop = propertyNameMap.get(name);
	        if (prop == null) {
	            // a property we don't know about?
	            continue;
	        }
	        String value = metadata.get(name);
	        
	        int idx;
	        switch (prop) {
	        case DIMENSION_IMAGE_ORIENTATION:
	            if ("Normal".equals (value)) {
	                addSimpleElement (elem, FitsMetadataValues.ORIENTATION, "normal*");
	            }
	            break;
	        case IMAGE_WIDTH:
	        case TIFF_IMAGE_WIDTH:
	        case WIDTH:
	            if (!widthReported) {
    	            idx = value.indexOf (" pixels");
    	            if (idx > 0) {
    	                value = value.substring (0, idx);
    	            }
                    addSimpleElement (elem, FitsMetadataValues.IMAGE_WIDTH, value);
                    widthReported = true;
	            }
	            break;
	            
	        case IMAGE_HEIGHT:
	        case TIFF_IMAGE_LENGTH:
	        case HEIGHT:
	            if (!heightReported) {
    	            idx = value.indexOf (" pixels");
    	            if (idx > 0) {
    	                value = value.substring (0, idx);
    	            }
    	            addSimpleElement (elem, FitsMetadataValues.IMAGE_HEIGHT, value);
    	            heightReported = true;
	            }
	            break;

	        case TIFF_SAMPLES_PER_PIXEL:
	            addSimpleElement (elem, FitsMetadataValues.SAMPLES_PER_PIXEL, value);
	            break;
	            
	        case COMPRESSION_TYPE:
	            addSimpleElement (elem, FitsMetadataValues.COMPRESSION_SCHEME, value);
	            break;
	            
	        case COMPRESSION_COMPRESSION_TYPE_NAME:
	            // is this the same as COMPRESSION_TYPE?
	            String stdValue = compressionTypeMap.get(value);
	            if (stdValue != null) {
	                value = stdValue;
	            }
                addSimpleElement (elem, FitsMetadataValues.COMPRESSION_SCHEME, value);
                break;
                
// Tika is not outputting the correct bits per sample                       
//	        case TIFF_BITS_PER_SAMPLE:
//	        case DATA_BITS_PER_SAMPLE:
//	            // We may get the same data in more than one property
//	            if (!bpsReported) {
//	                addSimpleElement (elem, FitsMetadataValues.BITS_PER_SAMPLE, value);
//	                bpsReported = true;
//	            }
//	            break;
	        
	        case TIFF_RESOLUTION_UNIT:
	        case RESOLUTION_UNIT:
	            if (!resUnitReported) {
	            	if(value.equals("Inch")) {
	            		value = "In.";
	            	}
	                addSimpleElement (elem, FitsMetadataValues.SAMPLING_FREQUENCY_UNIT, value);
	                resUnitReported = true;
	            }
	            break;
	        
	        case X_RESOLUTION:
	        case TIFF_X_RESOLUTION:
	            if (!xresReported) {
	                int ix = value.indexOf (" dots");
	                if (ix > 0) {
	                    value = value.substring (0, ix);
	                }
	                addSimpleElement (elem, FitsMetadataValues.X_SAMPLING_FREQUENCY, value);
	                xresReported = true;
	            }
	            break;

	           case Y_RESOLUTION:
	            case TIFF_Y_RESOLUTION:
	                if (!yresReported) {
	                    int ix = value.indexOf (" dots");
	                    if (ix > 0) {
	                        value = value.substring (0, ix);
	                    }
	                    addSimpleElement (elem, FitsMetadataValues.Y_SAMPLING_FREQUENCY, value);
	                    yresReported = true;
	                }
	                break;

	        }
	    }
	    return elem;
	}
	
   /* Return an element for an document file */
    private Element buildDocElement(Metadata metadata) {
        String[] metadataNames = metadata.names();
        Element elem = new Element (FitsMetadataValues.DOCUMENT, fitsNS);
        boolean titleReported = false;
        boolean authorReported = false;
        boolean pageCountReported = false;
<<<<<<< HEAD
        boolean rightsReported = false;
=======
        boolean wordCountReported = false;
>>>>>>> 3db24605
        for (String name : metadataNames) {
            TikaProperty prop = propertyNameMap.get(name);
            if (prop == null) {
                // a property we don't know about?
                continue;
            }
            String value = metadata.get(name);
            
            switch (prop) {
            case TITLE:
            case DC_TITLE:
                if (!titleReported) {
                    addSimpleElement (elem, FitsMetadataValues.TITLE, value);
                    titleReported = true;
                }
                break;
            
            case AUTHOR:
            case META_AUTHOR:
                if (!authorReported) {
                    addSimpleElement (elem, FitsMetadataValues.AUTHOR, value);
                    authorReported = true;
                }
                break;
                
            case SUBJECT:
            	// TODO: don't include if mime type == 'application/pdf' ??? -- see output for Tika & Exiftool
                addSimpleElement (elem, FitsMetadataValues.SUBJECT, value);
                break;
            
            case N_PAGES:
            case PAGE_COUNT:
            case XMP_NPAGES:
            case META_PAGE_COUNT:
                if (!pageCountReported) {
                    addSimpleElement (elem, FitsMetadataValues.PAGE_COUNT, value);
                    pageCountReported = true;
                }
                break;
                
            case CATEGORY:
                addSimpleElement (elem, FitsMetadataValues.CATEGORY, value);
                break;
                
            case COMPANY:
            	addSimpleElement (elem, FitsMetadataValues.COMPANY, value);
            	break;
            	
            case WORD_COUNT:
            case META_WORD_COUNT:
            	if (!wordCountReported) {
            		addSimpleElement (elem, FitsMetadataValues.WORD_COUNT, value);
            		wordCountReported = true;
            	}
            	break;
            	
            case CHARACTER_COUNT:
            	addSimpleElement (elem, FitsMetadataValues.CHARACTER_COUNT, value);
            	break;
            	
            case LANGUAGE:
            	addSimpleElement(elem, FitsMetadataValues.LANGUAGE, value);
            	break;
            	
            case RIGHTS:
            case DC_RIGHTS:
            	if (!rightsReported) {
            		value = "yes";
            		addSimpleElement (elem, FitsMetadataValues.IS_RIGHTS_MANAGED, value);
            		rightsReported = true;
            	}
            	break;
            }
        }

        return elem;
    }

    /* Return an element for a text file */
    private Element buildTextElement(Metadata metadata) {
        String[] metadataNames = metadata.names();
        Element elem = new Element (FitsMetadataValues.TEXT, fitsNS);
        for (String name : metadataNames) {
            TikaProperty prop = propertyNameMap.get(name);
            if (prop == null) {
                // a property we don't know about
                continue;
            }
            String value = metadata.get(name);
            
            switch (prop) {
            case TITLE:
            case DC_TITLE:
                addSimpleElement (elem, FitsMetadataValues.TITLE, value);
                break;
                
            case CONTENT_ENCODING:
                addSimpleElement (elem, FitsMetadataValues.CHARSET, value);
                break;

            case WORD_COUNT:
                addSimpleElement (elem, FitsMetadataValues.WORD_COUNT, value);
                break;
            }
        }
        return elem;
    }

    /* Return an element for an video file */
    private Element buildVideoElement(Metadata metadata) {
        String[] metadataNames = metadata.names();
        Element elem = new Element (FitsMetadataValues.VIDEO, fitsNS);
        boolean heightReported = false;
        boolean compressionTypeReported = false;
        
        for (String name : metadataNames) {
            TikaProperty prop = propertyNameMap.get(name);
            if (prop == null) {
                continue;
            }
            String value = metadata.get(name);
            
            switch (prop) {

            case TITLE:
            case DC_TITLE:
                addSimpleElement (elem, FitsMetadataValues.TITLE, value);
                break;
            
            case AUTHOR:
                addSimpleElement (elem, FitsMetadataValues.AUTHOR, value);
                break;
                
            case XMP_AUDIO_CHANNEL_TYPE:
                addSimpleElement (elem, FitsMetadataValues.AUDIO_CHANNEL_TYPE, value);
                break;
                
            case XMP_AUDIO_SAMPLE_RATE:
                addSimpleElement (elem, FitsMetadataValues.AUDIO_SAMPLE_RATE, value);
                break;
                
            case XMP_AUDIO_SAMPLE_TYPE:
                addSimpleElement (elem, FitsMetadataValues.AUDIO_SAMPLE_TYPE, value);
                break;

            case XMP_AUDIO_COMPRESSOR:
            case COMPRESSION_TYPE:
                if (!compressionTypeReported) {
                    addSimpleElement (elem, FitsMetadataValues.COMPRESSION_SCHEME, value);
                    compressionTypeReported = true;
                }
                break;
   
            case XMP_VIDEO_FRAME_RATE:
                addSimpleElement(elem, FitsMetadataValues.FRAME_RATE, value);
                break;
                
            case XMP_PIXEL_ASPECT_RATIO:
                addSimpleElement(elem, FitsMetadataValues.PIXEL_ASPECT_RATIO, value);
                break;
                
            case XMP_VIDEO_PIXEL_DEPTH:
                addSimpleElement (elem, FitsMetadataValues.BIT_DEPTH, value);
                break;
                
            case XMP_VIDEO_COLOR_SPACE:
                addSimpleElement (elem, FitsMetadataValues.COLOR_SPACE, value);
                break;
                
            case IMAGE_HEIGHT:
            case TIFF_IMAGE_LENGTH:
            case HEIGHT:
                if (!heightReported) {
                    int idx = value.indexOf (" pixels");
                    if (idx > 0) {
                        value = value.substring (0, idx);
                    }
                    addSimpleElement (elem, FitsMetadataValues.IMAGE_HEIGHT, value);
                    heightReported = true;
                }
                break;
            }
        }
        return elem;
    }
    


    private void addSimpleElement (Element parent, String tag, String value ) {
        Element newElem = new Element (tag, fitsNS);
        newElem.addContent (value);
        parent.addContent (newElem);
    }

}<|MERGE_RESOLUTION|>--- conflicted
+++ resolved
@@ -773,11 +773,8 @@
         boolean titleReported = false;
         boolean authorReported = false;
         boolean pageCountReported = false;
-<<<<<<< HEAD
         boolean rightsReported = false;
-=======
         boolean wordCountReported = false;
->>>>>>> 3db24605
         for (String name : metadataNames) {
             TikaProperty prop = propertyNameMap.get(name);
             if (prop == null) {
