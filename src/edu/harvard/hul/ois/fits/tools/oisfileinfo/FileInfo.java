/* 
 * Copyright 2009 Harvard University Library
 * 
 * This file is part of FITS (File Information Tool Set).
 * 
 * FITS is free software: you can redistribute it and/or modify
 * it under the terms of the GNU Lesser General Public License as published by
 * the Free Software Foundation, either version 3 of the License, or
 * (at your option) any later version.
 * 
 * FITS is distributed in the hope that it will be useful,
 * but WITHOUT ANY WARRANTY; without even the implied warranty of
 * MERCHANTABILITY or FITNESS FOR A PARTICULAR PURPOSE.  See the
 * GNU Lesser General Public License for more details.
 * 
 * You should have received a copy of the GNU Lesser General Public License
 * along with FITS.  If not, see <http://www.gnu.org/licenses/>.
 */
package edu.harvard.hul.ois.fits.tools.oisfileinfo;

import java.io.File;
import java.io.IOException;

import org.apache.log4j.Logger;
import org.jdom.Attribute;
import org.jdom.Document;
import org.jdom.Element;
import org.jdom.Namespace;

import com.twmacinta.util.MD5;

import edu.harvard.hul.ois.fits.Fits;
import edu.harvard.hul.ois.fits.exceptions.FitsToolException;
import edu.harvard.hul.ois.fits.tools.ToolBase;
import edu.harvard.hul.ois.fits.tools.ToolOutput;

/** The FileInfo tool uses Java system calls to get basic information about
 *  a file, as well as calculating an MD5 digest.
 *  
 *  @see <a href="http://www.twmacinta.com/myjava/fast_md5.php">Fast MD5 Implementation in Java</a>
 */
public class FileInfo extends ToolBase {
	
    private final static String TOOL_NAME = "OIS File Information";
    private final static String TOOL_VERSION = "0.1";
    private final static String TOOL_DATE = null;

    private static Logger logger = Logger.getLogger(FileInfo.class);

    private final static Namespace xsiNS = Namespace.getNamespace("xsi","http://www.w3.org/2001/XMLSchema-instance");
    private final static Namespace fitsNS = Namespace.getNamespace(Fits.XML_NAMESPACE);

    private boolean enabled = true;
	
	public FileInfo() throws FitsToolException{
        logger.debug ("Initializing FileInfo");
        info.setName(TOOL_NAME);
		info.setVersion(TOOL_VERSION);
		info.setDate(TOOL_DATE);
	}

	public ToolOutput extractInfo(File file) throws FitsToolException {	
        logger.debug("FileInfo.extractInfo starting on " + file.getName());
        long startTime = System.currentTimeMillis();
		Document doc = createXml(file);
		output = new ToolOutput(this,(Document)doc.clone(),doc);
		duration = System.currentTimeMillis()-startTime;
		runStatus = RunStatus.SUCCESSFUL;
        logger.debug("FileInfo.extractInfo finished on " + file.getName());
		return output;
	}
	
	private Document createXml(File file) throws FitsToolException {
		
		
		Element root = new Element("fits",fitsNS);
		root.setAttribute(new Attribute("schemaLocation","http://hul.harvard.edu/ois/xml/ns/fits/fits_output "+Fits.externalOutputSchema,xsiNS));
		//fileinfo section
		Element fileInfo = new Element("fileinfo",fitsNS);
		//filepath
		Element filepath = new Element("filepath",fitsNS);
		filepath.setText(file.getAbsolutePath());
		fileInfo.addContent(filepath);
		//filename
		Element fileName = new Element("filename",fitsNS);
		fileName.setText(file.getPath());
		fileInfo.addContent(fileName);
		//size
		Element size = new Element("size",fitsNS);
		size.setText(String.valueOf(file.length()));
		fileInfo.addContent(size);		
		//Calculate the MD5 checksum
<<<<<<< HEAD
		if (Fits.config.getBoolean("output.enable-checksum")) {
			try {
				String md5Hash = MD5.asHex(MD5.getHash(new File(file.getPath())));
				Element signature = new Element("md5checksum",fitsNS);
				signature.setText(md5Hash);
				fileInfo.addContent(signature);
			} catch (IOException e) {
				throw new FitsToolException("Could not calculate the MD5 for "+file.getPath(),e);
			}
=======
		try {
			String md5Hash = MD5.asHex(MD5.getHash(new File(file.getPath())));
			Element signature = new Element("md5checksum",fitsNS);
			signature.setText(md5Hash);
			fileInfo.addContent(signature);
		} catch (IOException e) {
		    logger.error("Could not calculate the MD5 for "+file.getPath() + 
		            ": " + e.getClass().getName());
			throw new FitsToolException("Could not calculate the MD5 for "+file.getPath(),e);
>>>>>>> 7d5d6eb8
		}
		//fslastmodified
		Element fslastmodified = new Element("fslastmodified",fitsNS);
		fslastmodified.setText(String.valueOf(file.lastModified()));
		fileInfo.addContent(fslastmodified);
		root.addContent(fileInfo);
		
		return new Document(root);
    }
	public Boolean canIdentify() {
		return false;
	}

	
	public boolean isEnabled() {
		return enabled;
	}

	public void setEnabled(boolean value) {
		enabled = value;		
	}
}
<|MERGE_RESOLUTION|>--- conflicted
+++ resolved
@@ -1,135 +1,123 @@
-/* 
- * Copyright 2009 Harvard University Library
- * 
- * This file is part of FITS (File Information Tool Set).
- * 
- * FITS is free software: you can redistribute it and/or modify
- * it under the terms of the GNU Lesser General Public License as published by
- * the Free Software Foundation, either version 3 of the License, or
- * (at your option) any later version.
- * 
- * FITS is distributed in the hope that it will be useful,
- * but WITHOUT ANY WARRANTY; without even the implied warranty of
- * MERCHANTABILITY or FITNESS FOR A PARTICULAR PURPOSE.  See the
- * GNU Lesser General Public License for more details.
- * 
- * You should have received a copy of the GNU Lesser General Public License
- * along with FITS.  If not, see <http://www.gnu.org/licenses/>.
- */
-package edu.harvard.hul.ois.fits.tools.oisfileinfo;
-
-import java.io.File;
-import java.io.IOException;
-
-import org.apache.log4j.Logger;
-import org.jdom.Attribute;
-import org.jdom.Document;
-import org.jdom.Element;
-import org.jdom.Namespace;
-
-import com.twmacinta.util.MD5;
-
-import edu.harvard.hul.ois.fits.Fits;
-import edu.harvard.hul.ois.fits.exceptions.FitsToolException;
-import edu.harvard.hul.ois.fits.tools.ToolBase;
-import edu.harvard.hul.ois.fits.tools.ToolOutput;
-
-/** The FileInfo tool uses Java system calls to get basic information about
- *  a file, as well as calculating an MD5 digest.
- *  
- *  @see <a href="http://www.twmacinta.com/myjava/fast_md5.php">Fast MD5 Implementation in Java</a>
- */
-public class FileInfo extends ToolBase {
-	
-    private final static String TOOL_NAME = "OIS File Information";
-    private final static String TOOL_VERSION = "0.1";
-    private final static String TOOL_DATE = null;
-
-    private static Logger logger = Logger.getLogger(FileInfo.class);
-
-    private final static Namespace xsiNS = Namespace.getNamespace("xsi","http://www.w3.org/2001/XMLSchema-instance");
-    private final static Namespace fitsNS = Namespace.getNamespace(Fits.XML_NAMESPACE);
-
-    private boolean enabled = true;
-	
-	public FileInfo() throws FitsToolException{
-        logger.debug ("Initializing FileInfo");
-        info.setName(TOOL_NAME);
-		info.setVersion(TOOL_VERSION);
-		info.setDate(TOOL_DATE);
-	}
-
-	public ToolOutput extractInfo(File file) throws FitsToolException {	
-        logger.debug("FileInfo.extractInfo starting on " + file.getName());
-        long startTime = System.currentTimeMillis();
-		Document doc = createXml(file);
-		output = new ToolOutput(this,(Document)doc.clone(),doc);
-		duration = System.currentTimeMillis()-startTime;
-		runStatus = RunStatus.SUCCESSFUL;
-        logger.debug("FileInfo.extractInfo finished on " + file.getName());
-		return output;
-	}
-	
-	private Document createXml(File file) throws FitsToolException {
-		
-		
-		Element root = new Element("fits",fitsNS);
-		root.setAttribute(new Attribute("schemaLocation","http://hul.harvard.edu/ois/xml/ns/fits/fits_output "+Fits.externalOutputSchema,xsiNS));
-		//fileinfo section
-		Element fileInfo = new Element("fileinfo",fitsNS);
-		//filepath
-		Element filepath = new Element("filepath",fitsNS);
-		filepath.setText(file.getAbsolutePath());
-		fileInfo.addContent(filepath);
-		//filename
-		Element fileName = new Element("filename",fitsNS);
-		fileName.setText(file.getPath());
-		fileInfo.addContent(fileName);
-		//size
-		Element size = new Element("size",fitsNS);
-		size.setText(String.valueOf(file.length()));
-		fileInfo.addContent(size);		
+/* 
+ * Copyright 2009 Harvard University Library
+ * 
+ * This file is part of FITS (File Information Tool Set).
+ * 
+ * FITS is free software: you can redistribute it and/or modify
+ * it under the terms of the GNU Lesser General Public License as published by
+ * the Free Software Foundation, either version 3 of the License, or
+ * (at your option) any later version.
+ * 
+ * FITS is distributed in the hope that it will be useful,
+ * but WITHOUT ANY WARRANTY; without even the implied warranty of
+ * MERCHANTABILITY or FITNESS FOR A PARTICULAR PURPOSE.  See the
+ * GNU Lesser General Public License for more details.
+ * 
+ * You should have received a copy of the GNU Lesser General Public License
+ * along with FITS.  If not, see <http://www.gnu.org/licenses/>.
+ */
+package edu.harvard.hul.ois.fits.tools.oisfileinfo;
+
+import java.io.File;
+import java.io.IOException;
+
+import org.apache.log4j.Logger;
+import org.jdom.Attribute;
+import org.jdom.Document;
+import org.jdom.Element;
+import org.jdom.Namespace;
+
+import com.twmacinta.util.MD5;
+
+import edu.harvard.hul.ois.fits.Fits;
+import edu.harvard.hul.ois.fits.exceptions.FitsToolException;
+import edu.harvard.hul.ois.fits.tools.ToolBase;
+import edu.harvard.hul.ois.fits.tools.ToolOutput;
+
+/** The FileInfo tool uses Java system calls to get basic information about
+ *  a file, as well as calculating an MD5 digest.
+ *  
+ *  @see <a href="http://www.twmacinta.com/myjava/fast_md5.php">Fast MD5 Implementation in Java</a>
+ */
+public class FileInfo extends ToolBase {
+	
+    private final static String TOOL_NAME = "OIS File Information";
+    private final static String TOOL_VERSION = "0.1";
+    private final static String TOOL_DATE = null;
+
+    private static Logger logger = Logger.getLogger(FileInfo.class);
+
+    private final static Namespace xsiNS = Namespace.getNamespace("xsi","http://www.w3.org/2001/XMLSchema-instance");
+    private final static Namespace fitsNS = Namespace.getNamespace(Fits.XML_NAMESPACE);
+
+    private boolean enabled = true;
+	
+	public FileInfo() throws FitsToolException{
+        logger.debug ("Initializing FileInfo");
+        info.setName(TOOL_NAME);
+		info.setVersion(TOOL_VERSION);
+		info.setDate(TOOL_DATE);
+	}
+
+	public ToolOutput extractInfo(File file) throws FitsToolException {	
+        logger.debug("FileInfo.extractInfo starting on " + file.getName());
+        long startTime = System.currentTimeMillis();
+		Document doc = createXml(file);
+		output = new ToolOutput(this,(Document)doc.clone(),doc);
+		duration = System.currentTimeMillis()-startTime;
+		runStatus = RunStatus.SUCCESSFUL;
+        logger.debug("FileInfo.extractInfo finished on " + file.getName());
+		return output;
+	}
+	
+	private Document createXml(File file) throws FitsToolException {
+		
+		
+		Element root = new Element("fits",fitsNS);
+		root.setAttribute(new Attribute("schemaLocation","http://hul.harvard.edu/ois/xml/ns/fits/fits_output "+Fits.externalOutputSchema,xsiNS));
+		//fileinfo section
+		Element fileInfo = new Element("fileinfo",fitsNS);
+		//filepath
+		Element filepath = new Element("filepath",fitsNS);
+		filepath.setText(file.getAbsolutePath());
+		fileInfo.addContent(filepath);
+		//filename
+		Element fileName = new Element("filename",fitsNS);
+		fileName.setText(file.getPath());
+		fileInfo.addContent(fileName);
+		//size
+		Element size = new Element("size",fitsNS);
+		size.setText(String.valueOf(file.length()));
+		fileInfo.addContent(size);		
 		//Calculate the MD5 checksum
-<<<<<<< HEAD
-		if (Fits.config.getBoolean("output.enable-checksum")) {
-			try {
-				String md5Hash = MD5.asHex(MD5.getHash(new File(file.getPath())));
-				Element signature = new Element("md5checksum",fitsNS);
-				signature.setText(md5Hash);
-				fileInfo.addContent(signature);
-			} catch (IOException e) {
-				throw new FitsToolException("Could not calculate the MD5 for "+file.getPath(),e);
+		if (Fits.config.getBoolean("output.enable-checksum")) {
+			try {
+				String md5Hash = MD5.asHex(MD5.getHash(new File(file.getPath())));
+				Element signature = new Element("md5checksum",fitsNS);
+				signature.setText(md5Hash);
+				fileInfo.addContent(signature);
+			} catch (IOException e) {
+				throw new FitsToolException("Could not calculate the MD5 for "+file.getPath(),e);
 			}
-=======
-		try {
-			String md5Hash = MD5.asHex(MD5.getHash(new File(file.getPath())));
-			Element signature = new Element("md5checksum",fitsNS);
-			signature.setText(md5Hash);
-			fileInfo.addContent(signature);
-		} catch (IOException e) {
-		    logger.error("Could not calculate the MD5 for "+file.getPath() + 
-		            ": " + e.getClass().getName());
-			throw new FitsToolException("Could not calculate the MD5 for "+file.getPath(),e);
->>>>>>> 7d5d6eb8
-		}
-		//fslastmodified
-		Element fslastmodified = new Element("fslastmodified",fitsNS);
-		fslastmodified.setText(String.valueOf(file.lastModified()));
-		fileInfo.addContent(fslastmodified);
-		root.addContent(fileInfo);
-		
-		return new Document(root);
-    }
-	public Boolean canIdentify() {
-		return false;
-	}
-
-	
-	public boolean isEnabled() {
-		return enabled;
-	}
-
-	public void setEnabled(boolean value) {
-		enabled = value;		
-	}
-}
+		}
+		//fslastmodified
+		Element fslastmodified = new Element("fslastmodified",fitsNS);
+		fslastmodified.setText(String.valueOf(file.lastModified()));
+		fileInfo.addContent(fslastmodified);
+		root.addContent(fileInfo);
+		
+		return new Document(root);
+    }
+	public Boolean canIdentify() {
+		return false;
+	}
+
+	
+	public boolean isEnabled() {
+		return enabled;
+	}
+
+	public void setEnabled(boolean value) {
+		enabled = value;		
+	}
+}