RELEASE NOTES

Version 0.10.1
----------------------

- fits.jar is no longer included in source control since it it a primary build artifact of this project. It will be available only in a FITS released ZIP file.
- fits.jar is no longer needed to run unit tests. All source files are compiled to the 'build' directory rather than being compiled into the source directories. This 'build'
directory is now used to resolve classes rather than fits.jar.
- Revised code to now output a streamSize attribute for the Video tracks.
- Due to a NumberFormatException caused by using too large a numeric String to create an Integer, revised code to hold data in an Ebucore TechnicalAttributeLong.
<<<<<<< HEAD
- Remove the following from being processed by JHOVE due to slowness of processing: avi,mov,mpg,mpeg,mkv,mp4,mpeg4,m2ts,mxf,ogv,mj2,divx,dv,m4v,m2v,ismv
- Moved normalization of Quicktime and MPEG-4 files into the correct file.
=======
- Remove the following from being processed by JHOVE due to slowness of precessing: avi,mov,mpg,mpeg,mkv,mp4,mpeg4,m2ts,mxf,ogv,mj2,divx,dv,m4v,m2v,ismv
>>>>>>> 2a779b53

Version 0.10.0
----------------------

- Added the latest OTS jar file with Codec changes and additional Video MIME type inclusion.
- Removed a conflict for DROID with some XML files.
- Removed some TODO and TBD defaults in Video byteOrder and compression.
- Removed default of video scanType for 'apcn'.
- Added MediaInfo video "standard" for FITS and Ebucore broadcastStandard.
- FITS-129 - Bug fix - Identity section of output does not properly remove tool identifying less specific file and mime type.

Version 0.9.0
----------------------

Video - Normalized height and width values in FITS default output.
Update of the following tools used by FITS:
DROID 6.1.5
ExifTool 10.00
Tika 1.10
NLNZ Metadata Extractor 3.6GA
JHOVE 1.11
m2ts files now included in MediaInfo tool and excluded from Exiftool tool.
Revised licensing details of MediaInfo 3rd party libraries.

Major refactoring of how JAR files are handled by the tools that are Java-based. JAR files specific to each tool are loaded
within their own custom class loader. Details are in edu.harvard.hul.ois.fits.tools.ToolBelt.java.

Version 0.8.10 (10/21/15)
----------------------
NOTE:
This is the first official release of Video support using the MediaInfo tool.

Out of the box, the FITS MediaInfo tool will ONLY be supporting the following 64-bit OSes:

    Windows 7 - 64-bit
    Mac OS X -  64-bit
    Red Hat 6.x - 64-bit
	
These come preconfigured for MediaInfo release 0.7.75.

For more information about the MediaInfo tool, please see:

    https://mediaarea.net

It is important to know that you MUST use a 64-bit JVM (JDK or JRE) to use the MediaInfo
tool as it is distributed in FITS.

The FITS MediaInfo tool will detect whether the OS is Windows/Mac OS X/LINUX and dynamically
load the associated MediaInfo libraries for any of these OSes.

If you wish to use a LINUX distribution other than Red Hat 6.x, or for more trouble-shooting details,
please see:

    http://projects.iq.harvard.edu/fits/faq

Below are the revisions done for FITS Version 0.8.10:

- Implement X/Y Channel Positions based upon text returned by Media Info.
- Revise Mime Type for MPEG-4 wrapped in Quicktime.
- Added "version" to some of the XMLUnit Tests as an attribute to ignore.
- Updated hclaps.jar to address the incorrect BEXT offset calculation being reported for WAV files.
- Updated fits.xml to suppress the invocation of NLNZ for WAV files.
- Revised internal handling of MediaInfo track IDs to manage those containing hex data.
- DROID now given preference over JHOVE

Version 0.8.9 (08/12/15) - Not an Official Release
----------------------
Removed old version of TIKA jar file
Updated SLF4J jar filed for DROID
Revised to use versioned OTS jar file
Minor Unit Test cleanup

Version 0.8.8 (07/29/15) - Not an Official Release
----------------------
- Added initial support for video files using the MediaInfo Tool
- Tika 1.8 update

Version 0.8.7 (6/8/15) - Not an Official Release
----------------------

- Added logging properties that were lost back into class.

Version 0.8.6 (5/20/15)
----------------------

- OTS.jar update: fixed bug for invalid MIX XML mix:LumaRed error for TIFF with JPEG compression.

Version 0.8.5 (5/05/15)
----------------------

- Introduce ability to suppress MD5 calculation by file type.

Version 0.8.4 (1/26/15)
----------------------
- Updated OTS.jar for MODS 3.5 issues.

Version 0.8.3 (9/29/14)
----------------------
- Fixed UMID parsing code issue for audio

Version 0.8.2 (8/25/14)
----------------------
- Ignores null or empty values output by tools for Title,Author,and CreationApplicationName.
- Prevents error of having identified format and MIME media-type from different tools while processing technical metadata. 
 
Version 0.8.1 (8/14/14)
----------------------
- Uses a blank value instead of "<May be encrypted>" for Title,Author,CreationApplicationName for encrypted PDFs.
- Introduced a more specific TIFF format to the fits_format_tree.xml.
- Now includes technical metadata in the output from tools that identify a less specific, but parent format, as documented in the FITS format tree.


Version 0.8 (1/28/14)
---------------------
- Minor performance optimizations
- Nailgun server support
- Droid update to version 6
- Official support for Apache Tika
- Normalized and consolidated identification and technical metadata output differences introduced by the new and updated tools
- Improved stability when running against directories of files
- Fixed documentmd conversion bug when page count is null
- Fixed Exiftool resolution unit conversion error
- Fixed incomplete conversion from FITS output to standard metadata schema formats (MIX, TextMD, DocumentMD, AES57)
- Fixed concurrency issues when running multiple instances of FITS in a single JVM
	- DROID 6 signature file initialization
	- FITS_HOME initialization 
- Better Error reporting and logging

Version 0.7.x (--/--/--)
---------------------
...skipping

Version 0.6.2 (3/18/13)
---------------------
-Initial merge and commit from openfits
-Updated Exiftool to 9.06
-Improved video support with Exiftool
-Fixed ordering of File utility command line options
-New configuration option to limit the max number of threads
-Fixed bug in how the include-ext and exclude-ext lists were being processed
-Added a new option to enable output of statistics
-Initial experimental support for Apache Tika - disabled by default.

Version 0.6.1 (04/25/12)
----------------------
- Fixed issue 27: Fits with -r overwrites output files with same filename but different path
  http://code.google.com/p/fits/issues/detail?id=27
- Added new output option -xc.  This will output converted standard output format (MIX, TextMD, DocumentMD, AES57) 
  within the FITS XML <fits>/<metadata>/<xxxx>/<standard> element, where <xxxx> is either <image>, <text>, <document>, <audio>, or <video>. 
- Added eml to the Jhove exclude-ext list
- Improved FitsOutput API

Version 0.6.0 (10/25/11)
----------------------
- Performance enhancement to make all tools run in parallel in individual threads
- Added the ADL tool for the identification of Audio Decision List files
- Added options to process directories of files.  When -i is set to a directory -o must also be set to a directory.
  The new -r option will process directories recursively when -i is a directory. 
- added <filepath> element to FileInfo tool, updated fits_output.xsd
- Fixed bug in normalizing Exiftool format output for TIFFs. "TIFF EXIF" is not output as "Tagged Image File Format"
- Fix to use <fileinfo>/<created> value for <mix:GeneralCaptureInformation>/<mix:dateTimeCreated>  when using -x switch


Version 0.5.0 (2/24/11)
----------------------
- Improved support for audio formats
- Ability to convert audio metadata to the AES audioObject schema using the -x option
- Now ising NLNZ VERSION element instead of VERSION-NAME for MP3 files 
- Fixed incorrect JP2 version reported by Exiftool
- Better identification of JP2 and JPX images (OIS bug 2876)
- Updated File Utility XSLT to improve format output (OIS bug 2897)
- Fixed DROID format output for SVG files (OIS bug 2968)
- Added ability to extract DTD references to the XmlMetadata tool from XML DOCTYPE declaration (OIS bug 2967)
- Changed file utility call to use --mime instead of -i.  File 5.03 on OS X uses -I rather than -i to print 
  the mime type and mime encoding.  --mime works on Linux and OS X.  
- Tweaked Jhove XSLT conversion of image height and width elements for files containing multiple images.  
  When multiple height or width values are found only the first one is used.
- Improved identification of EXIF and JFIF JPEGs. 

Version 0.4.3 (10/29/10)
----------------------
- Added -e cdf parameter to Unix File Utility call
- Removed Saxon transformer factory system property in ToolBase.java
- Fixed namespace of <toolOutput> elements
- Fixed namespace issues with FileInfo and XmlMetadata tools

Version 0.4.2 (7/6/10)
----------------------
- Fixed an issue with the <identification> element status attribute. If multiple tools agree
  with the identified format and there are no other identity conflicts then the attribute 
  is omitted.  The SINGLE_RESULT status attribute is used only if a single tool successfully
  identifies the file. Thanks to Swithun Crowe for the patch.
- Added -e cdf parameter to the Windows File Utility call to prevent crashes when processing 
  files that produce a large amount of output.

Version 0.4.1 (06/30/10)
----------------------
- Improved handling of File Utility output for text files
- Added 'Postscript' as a more specific format of 'Plain text' to fits_format_tree.xml
- Added 'JPEG File Interchange Format' as a more specific format of 'Raw JPEG Stream' to fits_format_tree.xml

Version 0.4 (06/28/10)
----------------------
- Fixed Jhove colorspace output, mapping "Greyscale" to "Grayscale"
- Updated DROID signature file to V35, made configurable in xml/fits.xml
- Updated OTS-Schemas.jar fixing several issues with MIX output conversion
- Fixed Exiftool primary chromaticities output
- Fixed Exiftool and Jhove orientation output.
- Updated File Utility to support version 5.03
- Changed format tree <branch format="text"> to <branch format="Plain text">
- Added Hypertext Markup Language as a child branch of Plain Text in the format tree
- Standard XML output (-x) is now pretty printed

Version 0.3.2 (02/18/10)
----------------------
- Fixed identification of PDF/A and PDF/X formats
- Added Ant build files to release (issue #8)
- Added patch from beerchr1 to tweak video output and support flash video (issue #9)

Version 0.3.1 (02/01/10)
----------------------
- Fixed error when trying to convert FITS output to a standard metadata schema for
  a file that does not have sufficient output that can be converted
- Fixed bugs in FitsOutput
- Added patch from beerchr1 to add basic video support (issue #7)

Version 0.3 (01/14/10)
----------------------
- Added API support for converting output to MIX, TextMD and DocumentMD
- Added command line support (-x) for outputting MIX, TextMD or DocumentMD
- Updated NLNZ, Jhove, and Exiftool output values to be compatible with MIX
- Added API feature (issue #4) to disable individual tools
- Updated Jhove to version 1.5
- Using byteoffset=true option for Jhove TIFF module
- Fixed issue #3: using relative path instead of $FITS_HOME/path in xml/nlnz/config.xml & in XSLT when for xml/fits_output.xsd	
- Fixed issue #5: FITS 0.2.6 output file showing FITS version as 0.2.5
- Fixed usage of Exiftool scanner/digital camera make and model output
- Adjusted image metadata values to be compatible with MIX

Version 0.2.6 (8/6/09)
--------------------
- Fixed bug that prevented external identifiers from being output in <identity> sections

Version 0.2.5 (7/28/09)
---------------------
- Fixed GZIP identification output
- Fixed display-tool-output option so that all tool output is displayed
  instead of just the tools that reported a successful identification
- Exiftool mime of "application/unknown" is handled as an unknown identification (ICC files)
- All tools default unknown identification output is now normalized to 'Uknown Binary' and 
  'application/octet-stream'.
- Added a partial identification status when a tool finds only a mimetype or a format name.
  If no valid identities (mimetype and format) are returned by any tools, then tool output is 
  scanned according to the order defined in fits.xml for a partial identity (only a valid mimetype or format).
  If a partial identity is not found then the unknown identity returned by the first tool defined
  in fits.xml is used.

Version 0.2.4 (6/5/09)
--------------------
- Updated Jhove to release version 1.3

Version 0.2.3 (5/1/09)
--------------------
- Fixed exception handling when a tool throws an error while examining a file
  All caught exceptions are collected and passed back with the FitsOutput
- Changed when tools and consolidator are initialized to improve performance 
  when using the FITS API and processing multiple files.
- Fixed occasional JPEG Jhove bug by setting home and log locations in jhove.conf
- Adding additional output value mappings to NLNZ JPEG XSLT.

Version 0.2.2 (4/29/09)
--------------------
- Fixed output of empty <version> elements
- Fixed NPE in OIS XmlMetadata tool
- Fixed File Utility XSLT JPEG regex
- Fixed bug in tool output consolidator when no valid 
  identities are reported

Version 0.2.1
--------------------
- Improved FitsOutput API. It now includes access to well-formed and valid fields.
- Updated Exiftool to verison 7.74
- Fixed successful identification tests for Jhove, File Utility and NLNZ ME
- Fixed schema so mimetype and format identity attributes are optional
- Tweaked File utility wrapper
 
Version 0.2.0 
--------------------
- Modified and recompiled NLNZ metadata.jar to disable log messages sent to the console
- Various tweaks to the OISConsolidator
- Tweaks to all XSLT to resolve conflicts
- Added classes for testing
- Updated Jhove to latest version in CVS
- Added all Exiftool supported formats
RELEASE NOTES

Version 0.8.10 (08/21/15)
----------------------
Updated DROID to v.6.1.5
Updated NLNZ tool to v.3.6GA
Create directory for any test output

Version 0.8.9 (08/12/15)
----------------------
Removed old version of TIKA jar file
Updated SLF4J jar filed for DROID
Revised to use versioned OTS jar file
Minor Unit Test cleanup

Version 0.8.8 (07/29/15)
----------------------
- Added initial support for video files using the MediaInfo Tool
- Tika 1.8 update

Version 0.8.7 (6/8/15)
----------------------

- Added logging properties that were lost back into class.

Version 0.8.6 (5/20/15)
----------------------

- OTS.jar update: fixed bug for invalid MIX XML mix:LumaRed error for TIFF with JPEG compression.

Version 0.8.5 (5/05/15)
----------------------

- Introduce ability to suppress MD5 calculation by file type.

Version 0.8.4 (1/26/15)
----------------------
- Updated OTS.jar for MODS 3.5 issues.

Version 0.8.3 (9/29/14)
----------------------
- Fixed UMID parsing code issue for audio

Version 0.8.2 (8/25/14)
----------------------
- Ignores null or empty values output by tools for Title,Author,and CreationApplicationName.
- Prevents error of having identified format and MIME media-type from different tools while processing technical metadata. 
 
Version 0.8.1 (8/14/14)
----------------------
- Uses a blank value instead of "<May be encrypted>" for Title,Author,CreationApplicationName for encrypted PDFs.
- Introduced a more specific TIFF format to the fits_format_tree.xml.
- Now includes technical metadata in the output from tools that identify a less specific, but parent format, as documented in the FITS format tree.


Version 0.8 (1/28/14)
---------------------
- Minor performance optimizations
- Nailgun server support
- Droid update to version 6
- Official support for Apache Tika
- Normalized and consolidated identification and technical metadata output differences introduced by the new and updated tools
- Improved stability when running against directories of files
- Fixed documentmd conversion bug when page count is null
- Fixed Exiftool resolution unit conversion error
- Fixed incomplete conversion from FITS output to standard metadata schema formats (MIX, TextMD, DocumentMD, AES57)
- Fixed concurrency issues when running multiple instances of FITS in a single JVM
	- DROID 6 signature file initialization
	- FITS_HOME initialization 
- Better Error reporting and logging

Version 0.7.x (--/--/--)
---------------------
...skipping

Version 0.6.2 (3/18/13)
---------------------
-Initial merge and commit from openfits
-Updated Exiftool to 9.06
-Improved video support with Exiftool
-Fixed ordering of File utility command line options
-New configuration option to limit the max number of threads
-Fixed bug in how the include-ext and exclude-ext lists were being processed
-Added a new option to enable output of statistics
-Initial experimental support for Apache Tika - disabled by default.

Version 0.6.1 (04/25/12)
----------------------
- Fixed issue 27: Fits with -r overwrites output files with same filename but different path
  http://code.google.com/p/fits/issues/detail?id=27
- Added new output option -xc.  This will output converted standard output format (MIX, TextMD, DocumentMD, AES57) 
  within the FITS XML <fits>/<metadata>/<xxxx>/<standard> element, where <xxxx> is either <image>, <text>, <document>, <audio>, or <video>. 
- Added eml to the Jhove exclude-ext list
- Improved FitsOutput API

Version 0.6.0 (10/25/11)
----------------------
- Performance enhancement to make all tools run in parallel in individual threads
- Added the ADL tool for the identification of Audio Decision List files
- Added options to process directories of files.  When -i is set to a directory -o must also be set to a directory.
  The new -r option will process directories recursively when -i is a directory. 
- added <filepath> element to FileInfo tool, updated fits_output.xsd
- Fixed bug in normalizing Exiftool format output for TIFFs. "TIFF EXIF" is not output as "Tagged Image File Format"
- Fix to use <fileinfo>/<created> value for <mix:GeneralCaptureInformation>/<mix:dateTimeCreated>  when using -x switch


Version 0.5.0 (2/24/11)
----------------------
- Improved support for audio formats
- Ability to convert audio metadata to the AES audioObject schema using the -x option
- Now ising NLNZ VERSION element instead of VERSION-NAME for MP3 files 
- Fixed incorrect JP2 version reported by Exiftool
- Better identification of JP2 and JPX images (OIS bug 2876)
- Updated File Utility XSLT to improve format output (OIS bug 2897)
- Fixed DROID format output for SVG files (OIS bug 2968)
- Added ability to extract DTD references to the XmlMetadata tool from XML DOCTYPE declaration (OIS bug 2967)
- Changed file utility call to use --mime instead of -i.  File 5.03 on OS X uses -I rather than -i to print 
  the mime type and mime encoding.  --mime works on Linux and OS X.  
- Tweaked Jhove XSLT conversion of image height and width elements for files containing multiple images.  
  When multiple height or width values are found only the first one is used.
- Improved identification of EXIF and JFIF JPEGs. 

Version 0.4.3 (10/29/10)
----------------------
- Added -e cdf parameter to Unix File Utility call
- Removed Saxon transformer factory system property in ToolBase.java
- Fixed namespace of <toolOutput> elements
- Fixed namespace issues with FileInfo and XmlMetadata tools

Version 0.4.2 (7/6/10)
----------------------
- Fixed an issue with the <identification> element status attribute. If multiple tools agree
  with the identified format and there are no other identity conflicts then the attribute 
  is omitted.  The SINGLE_RESULT status attribute is used only if a single tool successfully
  identifies the file. Thanks to Swithun Crowe for the patch.
- Added -e cdf parameter to the Windows File Utility call to prevent crashes when processing 
  files that produce a large amount of output.

Version 0.4.1 (06/30/10)
----------------------
- Improved handling of File Utility output for text files
- Added 'Postscript' as a more specific format of 'Plain text' to fits_format_tree.xml
- Added 'JPEG File Interchange Format' as a more specific format of 'Raw JPEG Stream' to fits_format_tree.xml

Version 0.4 (06/28/10)
----------------------
- Fixed Jhove colorspace output, mapping "Greyscale" to "Grayscale"
- Updated DROID signature file to V35, made configurable in xml/fits.xml
- Updated OTS-Schemas.jar fixing several issues with MIX output conversion
- Fixed Exiftool primary chromaticities output
- Fixed Exiftool and Jhove orientation output.
- Updated File Utility to support version 5.03
- Changed format tree <branch format="text"> to <branch format="Plain text">
- Added Hypertext Markup Language as a child branch of Plain Text in the format tree
- Standard XML output (-x) is now pretty printed

Version 0.3.2 (02/18/10)
----------------------
- Fixed identification of PDF/A and PDF/X formats
- Added Ant build files to release (issue #8)
- Added patch from beerchr1 to tweak video output and support flash video (issue #9)

Version 0.3.1 (02/01/10)
----------------------
- Fixed error when trying to convert FITS output to a standard metadata schema for
  a file that does not have sufficient output that can be converted
- Fixed bugs in FitsOutput
- Added patch from beerchr1 to add basic video support (issue #7)

Version 0.3 (01/14/10)
----------------------
- Added API support for converting output to MIX, TextMD and DocumentMD
- Added command line support (-x) for outputting MIX, TextMD or DocumentMD
- Updated NLNZ, Jhove, and Exiftool output values to be compatible with MIX
- Added API feature (issue #4) to disable individual tools
- Updated Jhove to version 1.5
- Using byteoffset=true option for Jhove TIFF module
- Fixed issue #3: using relative path instead of $FITS_HOME/path in xml/nlnz/config.xml & in XSLT when for xml/fits_output.xsd	
- Fixed issue #5: FITS 0.2.6 output file showing FITS version as 0.2.5
- Fixed usage of Exiftool scanner/digital camera make and model output
- Adjusted image metadata values to be compatible with MIX

Version 0.2.6 (8/6/09)
--------------------
- Fixed bug that prevented external identifiers from being output in <identity> sections

Version 0.2.5 (7/28/09)
---------------------
- Fixed GZIP identification output
- Fixed display-tool-output option so that all tool output is displayed
  instead of just the tools that reported a successful identification
- Exiftool mime of "application/unknown" is handled as an unknown identification (ICC files)
- All tools default unknown identification output is now normalized to 'Uknown Binary' and 
  'application/octet-stream'.
- Added a partial identification status when a tool finds only a mimetype or a format name.
  If no valid identities (mimetype and format) are returned by any tools, then tool output is 
  scanned according to the order defined in fits.xml for a partial identity (only a valid mimetype or format).
  If a partial identity is not found then the unknown identity returned by the first tool defined
  in fits.xml is used.

Version 0.2.4 (6/5/09)
--------------------
- Updated Jhove to release version 1.3

Version 0.2.3 (5/1/09)
--------------------
- Fixed exception handling when a tool throws an error while examining a file
  All caught exceptions are collected and passed back with the FitsOutput
- Changed when tools and consolidator are initialized to improve performance 
  when using the FITS API and processing multiple files.
- Fixed occasional JPEG Jhove bug by setting home and log locations in jhove.conf
- Adding additional output value mappings to NLNZ JPEG XSLT.

Version 0.2.2 (4/29/09)
--------------------
- Fixed output of empty <version> elements
- Fixed NPE in OIS XmlMetadata tool
- Fixed File Utility XSLT JPEG regex
- Fixed bug in tool output consolidator when no valid 
  identities are reported

Version 0.2.1
--------------------
- Improved FitsOutput API. It now includes access to well-formed and valid fields.
- Updated Exiftool to verison 7.74
- Fixed successful identification tests for Jhove, File Utility and NLNZ ME
- Fixed schema so mimetype and format identity attributes are optional
- Tweaked File utility wrapper
 
Version 0.2.0 
--------------------
- Modified and recompiled NLNZ metadata.jar to disable log messages sent to the console
- Various tweaks to the OISConsolidator
- Tweaks to all XSLT to resolve conflicts
- Added classes for testing
- Updated Jhove to latest version in CVS
- Added all Exiftool supported formats<|MERGE_RESOLUTION|>--- conflicted
+++ resolved
@@ -1,313 +1,298 @@
-RELEASE NOTES
-
-Version 0.10.1
-----------------------
-
-- fits.jar is no longer included in source control since it it a primary build artifact of this project. It will be available only in a FITS released ZIP file.
-- fits.jar is no longer needed to run unit tests. All source files are compiled to the 'build' directory rather than being compiled into the source directories. This 'build'
-directory is now used to resolve classes rather than fits.jar.
-- Revised code to now output a streamSize attribute for the Video tracks.
-- Due to a NumberFormatException caused by using too large a numeric String to create an Integer, revised code to hold data in an Ebucore TechnicalAttributeLong.
-<<<<<<< HEAD
-- Remove the following from being processed by JHOVE due to slowness of processing: avi,mov,mpg,mpeg,mkv,mp4,mpeg4,m2ts,mxf,ogv,mj2,divx,dv,m4v,m2v,ismv
-- Moved normalization of Quicktime and MPEG-4 files into the correct file.
-=======
-- Remove the following from being processed by JHOVE due to slowness of precessing: avi,mov,mpg,mpeg,mkv,mp4,mpeg4,m2ts,mxf,ogv,mj2,divx,dv,m4v,m2v,ismv
->>>>>>> 2a779b53
-
-Version 0.10.0
-----------------------
-
-- Added the latest OTS jar file with Codec changes and additional Video MIME type inclusion.
-- Removed a conflict for DROID with some XML files.
-- Removed some TODO and TBD defaults in Video byteOrder and compression.
-- Removed default of video scanType for 'apcn'.
-- Added MediaInfo video "standard" for FITS and Ebucore broadcastStandard.
-- FITS-129 - Bug fix - Identity section of output does not properly remove tool identifying less specific file and mime type.
-
-Version 0.9.0
-----------------------
-
-Video - Normalized height and width values in FITS default output.
-Update of the following tools used by FITS:
-DROID 6.1.5
-ExifTool 10.00
-Tika 1.10
-NLNZ Metadata Extractor 3.6GA
-JHOVE 1.11
-m2ts files now included in MediaInfo tool and excluded from Exiftool tool.
-Revised licensing details of MediaInfo 3rd party libraries.
-
-Major refactoring of how JAR files are handled by the tools that are Java-based. JAR files specific to each tool are loaded
-within their own custom class loader. Details are in edu.harvard.hul.ois.fits.tools.ToolBelt.java.
-
-Version 0.8.10 (10/21/15)
-----------------------
-NOTE:
-This is the first official release of Video support using the MediaInfo tool.
-
-Out of the box, the FITS MediaInfo tool will ONLY be supporting the following 64-bit OSes:
-
-    Windows 7 - 64-bit
-    Mac OS X -  64-bit
-    Red Hat 6.x - 64-bit
-	
-These come preconfigured for MediaInfo release 0.7.75.
-
-For more information about the MediaInfo tool, please see:
-
-    https://mediaarea.net
-
-It is important to know that you MUST use a 64-bit JVM (JDK or JRE) to use the MediaInfo
-tool as it is distributed in FITS.
-
-The FITS MediaInfo tool will detect whether the OS is Windows/Mac OS X/LINUX and dynamically
-load the associated MediaInfo libraries for any of these OSes.
-
-If you wish to use a LINUX distribution other than Red Hat 6.x, or for more trouble-shooting details,
-please see:
-
-    http://projects.iq.harvard.edu/fits/faq
-
-Below are the revisions done for FITS Version 0.8.10:
-
-- Implement X/Y Channel Positions based upon text returned by Media Info.
-- Revise Mime Type for MPEG-4 wrapped in Quicktime.
-- Added "version" to some of the XMLUnit Tests as an attribute to ignore.
-- Updated hclaps.jar to address the incorrect BEXT offset calculation being reported for WAV files.
-- Updated fits.xml to suppress the invocation of NLNZ for WAV files.
-- Revised internal handling of MediaInfo track IDs to manage those containing hex data.
-- DROID now given preference over JHOVE
-
-Version 0.8.9 (08/12/15) - Not an Official Release
-----------------------
-Removed old version of TIKA jar file
-Updated SLF4J jar filed for DROID
-Revised to use versioned OTS jar file
-Minor Unit Test cleanup
-
-Version 0.8.8 (07/29/15) - Not an Official Release
-----------------------
-- Added initial support for video files using the MediaInfo Tool
-- Tika 1.8 update
-
-Version 0.8.7 (6/8/15) - Not an Official Release
-----------------------
-
-- Added logging properties that were lost back into class.
-
-Version 0.8.6 (5/20/15)
-----------------------
-
-- OTS.jar update: fixed bug for invalid MIX XML mix:LumaRed error for TIFF with JPEG compression.
-
-Version 0.8.5 (5/05/15)
-----------------------
-
-- Introduce ability to suppress MD5 calculation by file type.
-
-Version 0.8.4 (1/26/15)
-----------------------
-- Updated OTS.jar for MODS 3.5 issues.
-
-Version 0.8.3 (9/29/14)
-----------------------
-- Fixed UMID parsing code issue for audio
-
-Version 0.8.2 (8/25/14)
-----------------------
-- Ignores null or empty values output by tools for Title,Author,and CreationApplicationName.
-- Prevents error of having identified format and MIME media-type from different tools while processing technical metadata. 
- 
-Version 0.8.1 (8/14/14)
-----------------------
-- Uses a blank value instead of "<May be encrypted>" for Title,Author,CreationApplicationName for encrypted PDFs.
-- Introduced a more specific TIFF format to the fits_format_tree.xml.
-- Now includes technical metadata in the output from tools that identify a less specific, but parent format, as documented in the FITS format tree.
-
-
-Version 0.8 (1/28/14)
----------------------
-- Minor performance optimizations
-- Nailgun server support
-- Droid update to version 6
-- Official support for Apache Tika
-- Normalized and consolidated identification and technical metadata output differences introduced by the new and updated tools
-- Improved stability when running against directories of files
-- Fixed documentmd conversion bug when page count is null
-- Fixed Exiftool resolution unit conversion error
-- Fixed incomplete conversion from FITS output to standard metadata schema formats (MIX, TextMD, DocumentMD, AES57)
-- Fixed concurrency issues when running multiple instances of FITS in a single JVM
-	- DROID 6 signature file initialization
-	- FITS_HOME initialization 
-- Better Error reporting and logging
-
-Version 0.7.x (--/--/--)
----------------------
-...skipping
-
-Version 0.6.2 (3/18/13)
----------------------
--Initial merge and commit from openfits
--Updated Exiftool to 9.06
--Improved video support with Exiftool
--Fixed ordering of File utility command line options
--New configuration option to limit the max number of threads
--Fixed bug in how the include-ext and exclude-ext lists were being processed
--Added a new option to enable output of statistics
--Initial experimental support for Apache Tika - disabled by default.
-
-Version 0.6.1 (04/25/12)
-----------------------
-- Fixed issue 27: Fits with -r overwrites output files with same filename but different path
-  http://code.google.com/p/fits/issues/detail?id=27
-- Added new output option -xc.  This will output converted standard output format (MIX, TextMD, DocumentMD, AES57) 
-  within the FITS XML <fits>/<metadata>/<xxxx>/<standard> element, where <xxxx> is either <image>, <text>, <document>, <audio>, or <video>. 
-- Added eml to the Jhove exclude-ext list
-- Improved FitsOutput API
-
-Version 0.6.0 (10/25/11)
-----------------------
-- Performance enhancement to make all tools run in parallel in individual threads
-- Added the ADL tool for the identification of Audio Decision List files
-- Added options to process directories of files.  When -i is set to a directory -o must also be set to a directory.
-  The new -r option will process directories recursively when -i is a directory. 
-- added <filepath> element to FileInfo tool, updated fits_output.xsd
-- Fixed bug in normalizing Exiftool format output for TIFFs. "TIFF EXIF" is not output as "Tagged Image File Format"
-- Fix to use <fileinfo>/<created> value for <mix:GeneralCaptureInformation>/<mix:dateTimeCreated>  when using -x switch
-
-
-Version 0.5.0 (2/24/11)
-----------------------
-- Improved support for audio formats
-- Ability to convert audio metadata to the AES audioObject schema using the -x option
-- Now ising NLNZ VERSION element instead of VERSION-NAME for MP3 files 
-- Fixed incorrect JP2 version reported by Exiftool
-- Better identification of JP2 and JPX images (OIS bug 2876)
-- Updated File Utility XSLT to improve format output (OIS bug 2897)
-- Fixed DROID format output for SVG files (OIS bug 2968)
-- Added ability to extract DTD references to the XmlMetadata tool from XML DOCTYPE declaration (OIS bug 2967)
-- Changed file utility call to use --mime instead of -i.  File 5.03 on OS X uses -I rather than -i to print 
-  the mime type and mime encoding.  --mime works on Linux and OS X.  
-- Tweaked Jhove XSLT conversion of image height and width elements for files containing multiple images.  
-  When multiple height or width values are found only the first one is used.
-- Improved identification of EXIF and JFIF JPEGs. 
-
-Version 0.4.3 (10/29/10)
-----------------------
-- Added -e cdf parameter to Unix File Utility call
-- Removed Saxon transformer factory system property in ToolBase.java
-- Fixed namespace of <toolOutput> elements
-- Fixed namespace issues with FileInfo and XmlMetadata tools
-
-Version 0.4.2 (7/6/10)
-----------------------
-- Fixed an issue with the <identification> element status attribute. If multiple tools agree
-  with the identified format and there are no other identity conflicts then the attribute 
-  is omitted.  The SINGLE_RESULT status attribute is used only if a single tool successfully
-  identifies the file. Thanks to Swithun Crowe for the patch.
-- Added -e cdf parameter to the Windows File Utility call to prevent crashes when processing 
-  files that produce a large amount of output.
-
-Version 0.4.1 (06/30/10)
-----------------------
-- Improved handling of File Utility output for text files
-- Added 'Postscript' as a more specific format of 'Plain text' to fits_format_tree.xml
-- Added 'JPEG File Interchange Format' as a more specific format of 'Raw JPEG Stream' to fits_format_tree.xml
-
-Version 0.4 (06/28/10)
-----------------------
-- Fixed Jhove colorspace output, mapping "Greyscale" to "Grayscale"
-- Updated DROID signature file to V35, made configurable in xml/fits.xml
-- Updated OTS-Schemas.jar fixing several issues with MIX output conversion
-- Fixed Exiftool primary chromaticities output
-- Fixed Exiftool and Jhove orientation output.
-- Updated File Utility to support version 5.03
-- Changed format tree <branch format="text"> to <branch format="Plain text">
-- Added Hypertext Markup Language as a child branch of Plain Text in the format tree
-- Standard XML output (-x) is now pretty printed
-
-Version 0.3.2 (02/18/10)
-----------------------
-- Fixed identification of PDF/A and PDF/X formats
-- Added Ant build files to release (issue #8)
-- Added patch from beerchr1 to tweak video output and support flash video (issue #9)
-
-Version 0.3.1 (02/01/10)
-----------------------
-- Fixed error when trying to convert FITS output to a standard metadata schema for
-  a file that does not have sufficient output that can be converted
-- Fixed bugs in FitsOutput
-- Added patch from beerchr1 to add basic video support (issue #7)
-
-Version 0.3 (01/14/10)
-----------------------
-- Added API support for converting output to MIX, TextMD and DocumentMD
-- Added command line support (-x) for outputting MIX, TextMD or DocumentMD
-- Updated NLNZ, Jhove, and Exiftool output values to be compatible with MIX
-- Added API feature (issue #4) to disable individual tools
-- Updated Jhove to version 1.5
-- Using byteoffset=true option for Jhove TIFF module
-- Fixed issue #3: using relative path instead of $FITS_HOME/path in xml/nlnz/config.xml & in XSLT when for xml/fits_output.xsd	
-- Fixed issue #5: FITS 0.2.6 output file showing FITS version as 0.2.5
-- Fixed usage of Exiftool scanner/digital camera make and model output
-- Adjusted image metadata values to be compatible with MIX
-
-Version 0.2.6 (8/6/09)
---------------------
-- Fixed bug that prevented external identifiers from being output in <identity> sections
-
-Version 0.2.5 (7/28/09)
----------------------
-- Fixed GZIP identification output
-- Fixed display-tool-output option so that all tool output is displayed
-  instead of just the tools that reported a successful identification
-- Exiftool mime of "application/unknown" is handled as an unknown identification (ICC files)
-- All tools default unknown identification output is now normalized to 'Uknown Binary' and 
-  'application/octet-stream'.
-- Added a partial identification status when a tool finds only a mimetype or a format name.
-  If no valid identities (mimetype and format) are returned by any tools, then tool output is 
-  scanned according to the order defined in fits.xml for a partial identity (only a valid mimetype or format).
-  If a partial identity is not found then the unknown identity returned by the first tool defined
-  in fits.xml is used.
-
-Version 0.2.4 (6/5/09)
---------------------
-- Updated Jhove to release version 1.3
-
-Version 0.2.3 (5/1/09)
---------------------
-- Fixed exception handling when a tool throws an error while examining a file
-  All caught exceptions are collected and passed back with the FitsOutput
-- Changed when tools and consolidator are initialized to improve performance 
-  when using the FITS API and processing multiple files.
-- Fixed occasional JPEG Jhove bug by setting home and log locations in jhove.conf
-- Adding additional output value mappings to NLNZ JPEG XSLT.
-
-Version 0.2.2 (4/29/09)
---------------------
-- Fixed output of empty <version> elements
-- Fixed NPE in OIS XmlMetadata tool
-- Fixed File Utility XSLT JPEG regex
-- Fixed bug in tool output consolidator when no valid 
-  identities are reported
-
-Version 0.2.1
---------------------
-- Improved FitsOutput API. It now includes access to well-formed and valid fields.
-- Updated Exiftool to verison 7.74
-- Fixed successful identification tests for Jhove, File Utility and NLNZ ME
-- Fixed schema so mimetype and format identity attributes are optional
-- Tweaked File utility wrapper
- 
-Version 0.2.0 
---------------------
-- Modified and recompiled NLNZ metadata.jar to disable log messages sent to the console
-- Various tweaks to the OISConsolidator
-- Tweaks to all XSLT to resolve conflicts
-- Added classes for testing
-- Updated Jhove to latest version in CVS
-- Added all Exiftool supported formats
+RELEASE NOTES
+
+Version 0.10.0
+----------------------
+
+- Added the latest OTS jar file with Codec changes and additional Video MIME type inclusion.
+- Removed a conflict for DROID with some XML files.
+- Removed some TODO and TBD defaults in Video byteOrder and compression.
+- Removed default of video scanType for 'apcn'.
+- Added MediaInfo video "standard" for FITS and Ebucore broadcastStandard.
+- FITS-129 - Bug fix - Identity section of output does not properly remove tool identifying less specific file and mime type.
+
+Version 0.9.0
+----------------------
+
+Video - Normalized height and width values in FITS default output.
+Update of the following tools used by FITS:
+DROID 6.1.5
+ExifTool 10.00
+Tika 1.10
+NLNZ Metadata Extractor 3.6GA
+JHOVE 1.11
+m2ts files now included in MediaInfo tool and excluded from Exiftool tool.
+Revised licensing details of MediaInfo 3rd party libraries.
+
+Major refactoring of how JAR files are handled by the tools that are Java-based. JAR files specific to each tool are loaded
+within their own custom class loader. Details are in edu.harvard.hul.ois.fits.tools.ToolBelt.java.
+
+Version 0.8.10 (10/21/15)
+----------------------
+NOTE:
+This is the first official release of Video support using the MediaInfo tool.
+
+Out of the box, the FITS MediaInfo tool will ONLY be supporting the following 64-bit OSes:
+
+    Windows 7 - 64-bit
+    Mac OS X -  64-bit
+    Red Hat 6.x - 64-bit
+	
+These come preconfigured for MediaInfo release 0.7.75.
+
+For more information about the MediaInfo tool, please see:
+
+    https://mediaarea.net
+
+It is important to know that you MUST use a 64-bit JVM (JDK or JRE) to use the MediaInfo
+tool as it is distributed in FITS.
+
+The FITS MediaInfo tool will detect whether the OS is Windows/Mac OS X/LINUX and dynamically
+load the associated MediaInfo libraries for any of these OSes.
+
+If you wish to use a LINUX distribution other than Red Hat 6.x, or for more trouble-shooting details,
+please see:
+
+    http://projects.iq.harvard.edu/fits/faq
+
+Below are the revisions done for FITS Version 0.8.10:
+
+- Implement X/Y Channel Positions based upon text returned by Media Info.
+- Revise Mime Type for MPEG-4 wrapped in Quicktime.
+- Added "version" to some of the XMLUnit Tests as an attribute to ignore.
+- Updated hclaps.jar to address the incorrect BEXT offset calculation being reported for WAV files.
+- Updated fits.xml to suppress the invocation of NLNZ for WAV files.
+- Revised internal handling of MediaInfo track IDs to manage those containing hex data.
+- DROID now given preference over JHOVE
+
+Version 0.8.9 (08/12/15) - Not an Official Release
+----------------------
+Removed old version of TIKA jar file
+Updated SLF4J jar filed for DROID
+Revised to use versioned OTS jar file
+Minor Unit Test cleanup
+
+Version 0.8.8 (07/29/15) - Not an Official Release
+----------------------
+- Added initial support for video files using the MediaInfo Tool
+- Tika 1.8 update
+
+Version 0.8.7 (6/8/15) - Not an Official Release
+----------------------
+
+- Added logging properties that were lost back into class.
+
+Version 0.8.6 (5/20/15)
+----------------------
+
+- OTS.jar update: fixed bug for invalid MIX XML mix:LumaRed error for TIFF with JPEG compression.
+
+Version 0.8.5 (5/05/15)
+----------------------
+
+- Introduce ability to suppress MD5 calculation by file type.
+
+Version 0.8.4 (1/26/15)
+----------------------
+- Updated OTS.jar for MODS 3.5 issues.
+
+Version 0.8.3 (9/29/14)
+----------------------
+- Fixed UMID parsing code issue for audio
+
+Version 0.8.2 (8/25/14)
+----------------------
+- Ignores null or empty values output by tools for Title,Author,and CreationApplicationName.
+- Prevents error of having identified format and MIME media-type from different tools while processing technical metadata. 
+ 
+Version 0.8.1 (8/14/14)
+----------------------
+- Uses a blank value instead of "<May be encrypted>" for Title,Author,CreationApplicationName for encrypted PDFs.
+- Introduced a more specific TIFF format to the fits_format_tree.xml.
+- Now includes technical metadata in the output from tools that identify a less specific, but parent format, as documented in the FITS format tree.
+
+
+Version 0.8 (1/28/14)
+---------------------
+- Minor performance optimizations
+- Nailgun server support
+- Droid update to version 6
+- Official support for Apache Tika
+- Normalized and consolidated identification and technical metadata output differences introduced by the new and updated tools
+- Improved stability when running against directories of files
+- Fixed documentmd conversion bug when page count is null
+- Fixed Exiftool resolution unit conversion error
+- Fixed incomplete conversion from FITS output to standard metadata schema formats (MIX, TextMD, DocumentMD, AES57)
+- Fixed concurrency issues when running multiple instances of FITS in a single JVM
+	- DROID 6 signature file initialization
+	- FITS_HOME initialization 
+- Better Error reporting and logging
+
+Version 0.7.x (--/--/--)
+---------------------
+...skipping
+
+Version 0.6.2 (3/18/13)
+---------------------
+-Initial merge and commit from openfits
+-Updated Exiftool to 9.06
+-Improved video support with Exiftool
+-Fixed ordering of File utility command line options
+-New configuration option to limit the max number of threads
+-Fixed bug in how the include-ext and exclude-ext lists were being processed
+-Added a new option to enable output of statistics
+-Initial experimental support for Apache Tika - disabled by default.
+
+Version 0.6.1 (04/25/12)
+----------------------
+- Fixed issue 27: Fits with -r overwrites output files with same filename but different path
+  http://code.google.com/p/fits/issues/detail?id=27
+- Added new output option -xc.  This will output converted standard output format (MIX, TextMD, DocumentMD, AES57) 
+  within the FITS XML <fits>/<metadata>/<xxxx>/<standard> element, where <xxxx> is either <image>, <text>, <document>, <audio>, or <video>. 
+- Added eml to the Jhove exclude-ext list
+- Improved FitsOutput API
+
+Version 0.6.0 (10/25/11)
+----------------------
+- Performance enhancement to make all tools run in parallel in individual threads
+- Added the ADL tool for the identification of Audio Decision List files
+- Added options to process directories of files.  When -i is set to a directory -o must also be set to a directory.
+  The new -r option will process directories recursively when -i is a directory. 
+- added <filepath> element to FileInfo tool, updated fits_output.xsd
+- Fixed bug in normalizing Exiftool format output for TIFFs. "TIFF EXIF" is not output as "Tagged Image File Format"
+- Fix to use <fileinfo>/<created> value for <mix:GeneralCaptureInformation>/<mix:dateTimeCreated>  when using -x switch
+
+
+Version 0.5.0 (2/24/11)
+----------------------
+- Improved support for audio formats
+- Ability to convert audio metadata to the AES audioObject schema using the -x option
+- Now ising NLNZ VERSION element instead of VERSION-NAME for MP3 files 
+- Fixed incorrect JP2 version reported by Exiftool
+- Better identification of JP2 and JPX images (OIS bug 2876)
+- Updated File Utility XSLT to improve format output (OIS bug 2897)
+- Fixed DROID format output for SVG files (OIS bug 2968)
+- Added ability to extract DTD references to the XmlMetadata tool from XML DOCTYPE declaration (OIS bug 2967)
+- Changed file utility call to use --mime instead of -i.  File 5.03 on OS X uses -I rather than -i to print 
+  the mime type and mime encoding.  --mime works on Linux and OS X.  
+- Tweaked Jhove XSLT conversion of image height and width elements for files containing multiple images.  
+  When multiple height or width values are found only the first one is used.
+- Improved identification of EXIF and JFIF JPEGs. 
+
+Version 0.4.3 (10/29/10)
+----------------------
+- Added -e cdf parameter to Unix File Utility call
+- Removed Saxon transformer factory system property in ToolBase.java
+- Fixed namespace of <toolOutput> elements
+- Fixed namespace issues with FileInfo and XmlMetadata tools
+
+Version 0.4.2 (7/6/10)
+----------------------
+- Fixed an issue with the <identification> element status attribute. If multiple tools agree
+  with the identified format and there are no other identity conflicts then the attribute 
+  is omitted.  The SINGLE_RESULT status attribute is used only if a single tool successfully
+  identifies the file. Thanks to Swithun Crowe for the patch.
+- Added -e cdf parameter to the Windows File Utility call to prevent crashes when processing 
+  files that produce a large amount of output.
+
+Version 0.4.1 (06/30/10)
+----------------------
+- Improved handling of File Utility output for text files
+- Added 'Postscript' as a more specific format of 'Plain text' to fits_format_tree.xml
+- Added 'JPEG File Interchange Format' as a more specific format of 'Raw JPEG Stream' to fits_format_tree.xml
+
+Version 0.4 (06/28/10)
+----------------------
+- Fixed Jhove colorspace output, mapping "Greyscale" to "Grayscale"
+- Updated DROID signature file to V35, made configurable in xml/fits.xml
+- Updated OTS-Schemas.jar fixing several issues with MIX output conversion
+- Fixed Exiftool primary chromaticities output
+- Fixed Exiftool and Jhove orientation output.
+- Updated File Utility to support version 5.03
+- Changed format tree <branch format="text"> to <branch format="Plain text">
+- Added Hypertext Markup Language as a child branch of Plain Text in the format tree
+- Standard XML output (-x) is now pretty printed
+
+Version 0.3.2 (02/18/10)
+----------------------
+- Fixed identification of PDF/A and PDF/X formats
+- Added Ant build files to release (issue #8)
+- Added patch from beerchr1 to tweak video output and support flash video (issue #9)
+
+Version 0.3.1 (02/01/10)
+----------------------
+- Fixed error when trying to convert FITS output to a standard metadata schema for
+  a file that does not have sufficient output that can be converted
+- Fixed bugs in FitsOutput
+- Added patch from beerchr1 to add basic video support (issue #7)
+
+Version 0.3 (01/14/10)
+----------------------
+- Added API support for converting output to MIX, TextMD and DocumentMD
+- Added command line support (-x) for outputting MIX, TextMD or DocumentMD
+- Updated NLNZ, Jhove, and Exiftool output values to be compatible with MIX
+- Added API feature (issue #4) to disable individual tools
+- Updated Jhove to version 1.5
+- Using byteoffset=true option for Jhove TIFF module
+- Fixed issue #3: using relative path instead of $FITS_HOME/path in xml/nlnz/config.xml & in XSLT when for xml/fits_output.xsd	
+- Fixed issue #5: FITS 0.2.6 output file showing FITS version as 0.2.5
+- Fixed usage of Exiftool scanner/digital camera make and model output
+- Adjusted image metadata values to be compatible with MIX
+
+Version 0.2.6 (8/6/09)
+--------------------
+- Fixed bug that prevented external identifiers from being output in <identity> sections
+
+Version 0.2.5 (7/28/09)
+---------------------
+- Fixed GZIP identification output
+- Fixed display-tool-output option so that all tool output is displayed
+  instead of just the tools that reported a successful identification
+- Exiftool mime of "application/unknown" is handled as an unknown identification (ICC files)
+- All tools default unknown identification output is now normalized to 'Uknown Binary' and 
+  'application/octet-stream'.
+- Added a partial identification status when a tool finds only a mimetype or a format name.
+  If no valid identities (mimetype and format) are returned by any tools, then tool output is 
+  scanned according to the order defined in fits.xml for a partial identity (only a valid mimetype or format).
+  If a partial identity is not found then the unknown identity returned by the first tool defined
+  in fits.xml is used.
+
+Version 0.2.4 (6/5/09)
+--------------------
+- Updated Jhove to release version 1.3
+
+Version 0.2.3 (5/1/09)
+--------------------
+- Fixed exception handling when a tool throws an error while examining a file
+  All caught exceptions are collected and passed back with the FitsOutput
+- Changed when tools and consolidator are initialized to improve performance 
+  when using the FITS API and processing multiple files.
+- Fixed occasional JPEG Jhove bug by setting home and log locations in jhove.conf
+- Adding additional output value mappings to NLNZ JPEG XSLT.
+
+Version 0.2.2 (4/29/09)
+--------------------
+- Fixed output of empty <version> elements
+- Fixed NPE in OIS XmlMetadata tool
+- Fixed File Utility XSLT JPEG regex
+- Fixed bug in tool output consolidator when no valid 
+  identities are reported
+
+Version 0.2.1
+--------------------
+- Improved FitsOutput API. It now includes access to well-formed and valid fields.
+- Updated Exiftool to verison 7.74
+- Fixed successful identification tests for Jhove, File Utility and NLNZ ME
+- Fixed schema so mimetype and format identity attributes are optional
+- Tweaked File utility wrapper
+ 
+Version 0.2.0 
+--------------------
+- Modified and recompiled NLNZ metadata.jar to disable log messages sent to the console
+- Various tweaks to the OISConsolidator
+- Tweaks to all XSLT to resolve conflicts
+- Added classes for testing
+- Updated Jhove to latest version in CVS
+- Added all Exiftool supported formats
 RELEASE NOTES
 
 Version 0.8.10 (08/21/15)
